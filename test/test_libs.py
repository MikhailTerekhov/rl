--- conflicted
+++ resolved
@@ -46,10 +46,6 @@
 from torchrl.envs.vec_env import _has_envpool, MultiThreadedEnvWrapper, SerialEnv
 from torchrl.modules import ActorCriticOperator, MLP, SafeModule, ValueOperator
 
-<<<<<<< HEAD
-
-=======
->>>>>>> 03616918
 D4RL_ERR = None
 try:
     import d4rl  # noqa
