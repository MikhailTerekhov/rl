# Copyright (c) Meta Platforms, Inc. and affiliates.
#
# This source code is licensed under the MIT license found in the
# LICENSE file in the root directory of this source tree.
from __future__ import annotations

import importlib.util
import json
import logging
import os.path
import shutil
import tempfile

from collections import defaultdict
from contextlib import nullcontext
from dataclasses import asdict
from pathlib import Path
from typing import Callable

import torch

from tensordict import PersistentTensorDict, TensorDict
from torchrl._utils import KeyDependentDefaultDict
from torchrl.data.datasets.utils import _get_root_dir
from torchrl.data.replay_buffers.replay_buffers import TensorDictReplayBuffer
from torchrl.data.replay_buffers.samplers import Sampler
from torchrl.data.replay_buffers.storages import TensorStorage
from torchrl.data.replay_buffers.writers import Writer
from torchrl.data.tensor_specs import (
    BoundedTensorSpec,
    CompositeSpec,
    DiscreteTensorSpec,
    UnboundedContinuousTensorSpec,
)
from torchrl.envs.utils import _classproperty

_has_tqdm = importlib.util.find_spec("tqdm", None) is not None

_NAME_MATCH = KeyDependentDefaultDict(lambda key: key)
_NAME_MATCH["observations"] = "observation"
_NAME_MATCH["rewards"] = "reward"
_NAME_MATCH["truncations"] = "truncated"
_NAME_MATCH["terminations"] = "terminated"
_NAME_MATCH["actions"] = "action"
_NAME_MATCH["infos"] = "info"


_DTYPE_DIR = {
    "float16": torch.float16,
    "float32": torch.float32,
    "float64": torch.float64,
    "int64": torch.int64,
    "int32": torch.int32,
    "uint8": torch.uint8,
}


class MinariExperienceReplay(TensorDictReplayBuffer):
    """Minari Experience replay dataset.

    Args:
        dataset_id (str): The dataset to be downloaded. Must be part of MinariExperienceReplay.available_datasets
        batch_size (int): Batch-size used during sampling. Can be overridden by `data.sample(batch_size)` if
            necessary.

    Keyword Args:
        root (Path or str, optional): The Minari dataset root directory.
            The actual dataset memory-mapped files will be saved under
            `<root>/<dataset_id>`. If none is provided, it defaults to
            ``~/.cache/torchrl/minari`.
        download (bool or str, optional): Whether the dataset should be downloaded if
            not found. Defaults to ``True``. Download can also be passed as "force",
            in which case the downloaded data will be overwritten.
        sampler (Sampler, optional): the sampler to be used. If none is provided
            a default RandomSampler() will be used.
        writer (Writer, optional): the writer to be used. If none is provided
            a default RoundRobinWriter() will be used.
        collate_fn (callable, optional): merges a list of samples to form a
            mini-batch of Tensor(s)/outputs.  Used when using batched
            loading from a map-style dataset.
        pin_memory (bool): whether pin_memory() should be called on the rb
            samples.
        prefetch (int, optional): number of next batches to be prefetched
            using multithreading.
        transform (Transform, optional): Transform to be executed when sample() is called.
            To chain transforms use the :obj:`Compose` class.
        split_trajs (bool, optional): if ``True``, the trajectories will be split
            along the first dimension and padded to have a matching shape.
            To split the trajectories, the ``"done"`` signal will be used, which
            is recovered via ``done = truncated | terminated``. In other words,
            it is assumed that any ``truncated`` or ``terminated`` signal is
            equivalent to the end of a trajectory. For some datasets from
            ``D4RL``, this may not be true. It is up to the user to make
            accurate choices regarding this usage of ``split_trajs``.
            Defaults to ``False``.

    Attributes:
        available_datasets: a list of accepted entries to be downloaded.

    .. note::
      Text data is currenrtly discarded from the wrapped dataset, as there is not
      PyTorch native way of representing text data.
      If this feature is required, please post an issue on TorchRL's GitHub
      repository.

    Examples:
        >>> from torchrl.data.datasets.minari_data import MinariExperienceReplay
        >>> data = MinariExperienceReplay("door-human-v1", batch_size=32, download="force")
        >>> for sample in data:
        ...     logging.info(sample)
        ...     break
        TensorDict(
            fields={
                action: Tensor(shape=torch.Size([32, 28]), device=cpu, dtype=torch.float32, is_shared=False),
                index: Tensor(shape=torch.Size([32]), device=cpu, dtype=torch.int64, is_shared=False),
                info: TensorDict(
                    fields={
                        success: Tensor(shape=torch.Size([32]), device=cpu, dtype=torch.bool, is_shared=False)},
                    batch_size=torch.Size([32]),
                    device=cpu,
                    is_shared=False),
                next: TensorDict(
                    fields={
                        done: Tensor(shape=torch.Size([32, 1]), device=cpu, dtype=torch.bool, is_shared=False),
                        info: TensorDict(
                            fields={
                                success: Tensor(shape=torch.Size([32]), device=cpu, dtype=torch.bool, is_shared=False)},
                            batch_size=torch.Size([32]),
                            device=cpu,
                            is_shared=False),
                        observation: Tensor(shape=torch.Size([32, 39]), device=cpu, dtype=torch.float64, is_shared=False),
                        reward: Tensor(shape=torch.Size([32, 1]), device=cpu, dtype=torch.float64, is_shared=False),
                        state: TensorDict(
                            fields={
                                door_body_pos: Tensor(shape=torch.Size([32, 3]), device=cpu, dtype=torch.float64, is_shared=False),
                                qpos: Tensor(shape=torch.Size([32, 30]), device=cpu, dtype=torch.float64, is_shared=False),
                                qvel: Tensor(shape=torch.Size([32, 30]), device=cpu, dtype=torch.float64, is_shared=False)},
                            batch_size=torch.Size([32]),
                            device=cpu,
                            is_shared=False),
                        terminated: Tensor(shape=torch.Size([32, 1]), device=cpu, dtype=torch.bool, is_shared=False),
                        truncated: Tensor(shape=torch.Size([32, 1]), device=cpu, dtype=torch.bool, is_shared=False)},
                    batch_size=torch.Size([32]),
                    device=cpu,
                    is_shared=False),
                observation: Tensor(shape=torch.Size([32, 39]), device=cpu, dtype=torch.float64, is_shared=False),
                state: TensorDict(
                    fields={
                        door_body_pos: Tensor(shape=torch.Size([32, 3]), device=cpu, dtype=torch.float64, is_shared=False),
                        qpos: Tensor(shape=torch.Size([32, 30]), device=cpu, dtype=torch.float64, is_shared=False),
                        qvel: Tensor(shape=torch.Size([32, 30]), device=cpu, dtype=torch.float64, is_shared=False)},
                    batch_size=torch.Size([32]),
                    device=cpu,
                    is_shared=False)},
            batch_size=torch.Size([32]),
            device=cpu,
            is_shared=False)

    """

    def __init__(
        self,
        dataset_id,
        batch_size: int,
        *,
        root: str | Path | None = None,
        download: bool = True,
        sampler: Sampler | None = None,
        writer: Writer | None = None,
        collate_fn: Callable | None = None,
        pin_memory: bool = False,
        prefetch: int | None = None,
        transform: "torchrl.envs.Transform" | None = None,  # noqa-F821
        split_trajs: bool = False,
    ):
        self.dataset_id = dataset_id
        if root is None:
            root = _get_root_dir("minari")
            os.makedirs(root, exist_ok=True)
        self.root = root
        self.split_trajs = split_trajs
        self.download = download
        if self.download == "force" or (self.download and not self._is_downloaded()):
            if self.download == "force":
                try:
                    shutil.rmtree(self.data_path_root)
                    if self.data_path != self.data_path_root:
                        shutil.rmtree(self.data_path)
                except FileNotFoundError:
                    pass
            storage = self._download_and_preproc()
        elif self.split_trajs and not os.path.exists(self.data_path):
            storage = self._make_split()
        else:
            storage = self._load()
        storage = TensorStorage(storage)
        super().__init__(
            storage=storage,
            sampler=sampler,
            writer=writer,
            collate_fn=collate_fn,
            pin_memory=pin_memory,
            prefetch=prefetch,
            batch_size=batch_size,
            transform=transform,
        )

    @_classproperty
    def available_datasets(self):
        import minari

        return minari.list_remote_datasets().keys()

    def _is_downloaded(self):
        return os.path.exists(self.data_path_root)

    @property
    def data_path(self):
        if self.split_trajs:
            return Path(self.root) / (self.dataset_id + "_split")
        return self.data_path_root

    @property
    def data_path_root(self):
        return Path(self.root) / self.dataset_id

    @property
    def metadata_path(self):
        return Path(self.root) / self.dataset_id / "env_metadata.json"

    def _download_and_preproc(self):
        import minari

        if _has_tqdm:
            from tqdm import tqdm

        with tempfile.TemporaryDirectory() as tmpdir:
            os.environ["MINARI_DATASETS_PATH"] = tmpdir
            minari.download_dataset(dataset_id=self.dataset_id)
            parent_dir = Path(tmpdir) / self.dataset_id / "data"

            td_data = TensorDict({}, [])
            total_steps = 0
            logging.info("first read through data to create data structure...")
            h5_data = PersistentTensorDict.from_h5(parent_dir / "main_data.hdf5")
            # populate the tensordict
            episode_dict = {}
            for i, (episode_key, episode) in enumerate(h5_data.items()):
                episode_num = int(episode_key[len("episode_") :])
                episode_len = episode["actions"].shape[0]
                episode_dict[episode_num] = (episode_key, episode_len)
                # Get the total number of steps for the dataset
                total_steps += episode_len
                if i == 0:
                    td_data.set("episode", 0)
                    for key, val in episode.items():
                        match = _NAME_MATCH[key]
                        if key in ("observations", "state", "infos"):
                            if (
                                not val.shape
                            ):  # no need for this, we don't need the proper length: or steps != val.shape[0] - 1:
                                if val.is_empty():
                                    continue
                                val = _patch_info(val)
                            td_data.set(("next", match), torch.zeros_like(val[0]))
                            td_data.set(match, torch.zeros_like(val[0]))
                        if key not in ("terminations", "truncations", "rewards"):
                            td_data.set(match, torch.zeros_like(val[0]))
                        else:
                            td_data.set(
                                ("next", match),
                                torch.zeros_like(val[0].unsqueeze(-1)),
                            )

            # give it the proper size
            td_data["next", "done"] = (
                td_data["next", "truncated"] | td_data["next", "terminated"]
            )
            if "terminated" in td_data.keys():
                td_data["done"] = td_data["truncated"] | td_data["terminated"]
            td_data = td_data.expand(total_steps)
            # save to designated location
            logging.info(
                f"creating tensordict data in {self.data_path_root}: ", end="\t"
            )
            td_data = td_data.memmap_like(self.data_path_root)
            logging.info("tensordict structure:", td_data)

<<<<<<< HEAD
            logging.info(f"Reading data from {max(*episode_dict)} episodes")
=======
            print(f"Reading data from {max(*episode_dict) + 1} episodes")
>>>>>>> 6c68f7e0
            index = 0
            with tqdm(total=total_steps) if _has_tqdm else nullcontext() as pbar:
                # iterate over episodes and populate the tensordict
                for episode_num in sorted(episode_dict):
                    episode_key, steps = episode_dict[episode_num]
                    episode = h5_data.get(episode_key)
                    idx = slice(index, (index + steps))
                    data_view = td_data[idx]
                    data_view.fill_("episode", episode_num)
                    for key, val in episode.items():
                        match = _NAME_MATCH[key]
                        if key in (
                            "observations",
                            "state",
                            "infos",
                        ):
                            if not val.shape or steps != val.shape[0] - 1:
                                if val.is_empty():
                                    continue
                                val = _patch_info(val)
                            if steps != val.shape[0] - 1:
                                raise RuntimeError(
                                    f"Mismatching number of steps for key {key}: was {steps} but got {val.shape[0] - 1}."
                                )
                            data_view["next", match].copy_(val[1:])
                            data_view[match].copy_(val[:-1])
                        elif key not in ("terminations", "truncations", "rewards"):
                            if steps is None:
                                steps = val.shape[0]
                            else:
                                if steps != val.shape[0]:
                                    raise RuntimeError(
                                        f"Mismatching number of steps for key {key}: was {steps} but got {val.shape[0]}."
                                    )
                            data_view[match].copy_(val)
                        else:
                            if steps is None:
                                steps = val.shape[0]
                            else:
                                if steps != val.shape[0]:
                                    raise RuntimeError(
                                        f"Mismatching number of steps for key {key}: was {steps} but got {val.shape[0]}."
                                    )
                            data_view[("next", match)].copy_(val.unsqueeze(-1))
                    data_view["next", "done"].copy_(
                        data_view["next", "terminated"] | data_view["next", "truncated"]
                    )
                    if "done" in data_view.keys():
                        data_view["done"].copy_(
                            data_view["terminated"] | data_view["truncated"]
                        )
                    if pbar is not None:
                        pbar.update(steps)
                        pbar.set_description(
                            f"index={index} - episode num {episode_num}"
                        )
                    index += steps
            h5_data.close()
            # Add a "done" entry
            if self.split_trajs:
                with td_data.unlock_():
                    from torchrl.objectives.utils import split_trajectories

                    td_data = split_trajectories(td_data).memmap_(self.data_path)
            with open(self.metadata_path, "w") as metadata_file:
                dataset = minari.load_dataset(self.dataset_id)
                self.metadata = asdict(dataset.spec)
                self.metadata["observation_space"] = _spec_to_dict(
                    self.metadata["observation_space"]
                )
                self.metadata["action_space"] = _spec_to_dict(
                    self.metadata["action_space"]
                )
                json.dump(self.metadata, metadata_file)
            self._load_and_proc_metadata()
            return td_data

    def _make_split(self):
        from torchrl.collectors.utils import split_trajectories

        self._load_and_proc_metadata()
        td_data = TensorDict.load_memmap(self.data_path_root)
        td_data = split_trajectories(td_data).memmap_(self.data_path)
        return td_data

    def _load(self):
        self._load_and_proc_metadata()
        return TensorDict.load_memmap(self.data_path)

    def _load_and_proc_metadata(self):
        with open(self.metadata_path, "r") as file:
            self.metadata = json.load(file)
        self.metadata["observation_space"] = _proc_spec(
            self.metadata["observation_space"]
        )
        self.metadata["action_space"] = _proc_spec(self.metadata["action_space"])


def _proc_spec(spec):
    if spec is None:
        return
    if spec["type"] == "Dict":
        return CompositeSpec(
            {key: _proc_spec(subspec) for key, subspec in spec["subspaces"].items()}
        )
    elif spec["type"] == "Box":
        if all(item == -float("inf") for item in spec["low"]) and all(
            item == float("inf") for item in spec["high"]
        ):
            return UnboundedContinuousTensorSpec(
                spec["shape"], dtype=_DTYPE_DIR[spec["dtype"]]
            )
        return BoundedTensorSpec(
            shape=spec["shape"],
            low=torch.tensor(spec["low"]),
            high=torch.tensor(spec["high"]),
            dtype=_DTYPE_DIR[spec["dtype"]],
        )
    elif spec["type"] == "Discrete":
        return DiscreteTensorSpec(
            spec["n"], shape=spec["shape"], dtype=_DTYPE_DIR[spec["dtype"]]
        )
    else:
        raise NotImplementedError(f"{type(spec)}")


def _spec_to_dict(spec):
    from torchrl.envs.libs.gym import gym_backend

    if isinstance(spec, gym_backend("spaces").Dict):
        return {
            "type": "Dict",
            "subspaces": {key: _spec_to_dict(val) for key, val in spec.items()},
        }
    if isinstance(spec, gym_backend("spaces").Box):
        return {
            "type": "Box",
            "low": spec.low.tolist(),
            "high": spec.high.tolist(),
            "dtype": str(spec.dtype),
            "shape": tuple(spec.shape),
        }
    if isinstance(spec, gym_backend("spaces").Discrete):
        return {
            "type": "Discrete",
            "dtype": str(spec.dtype),
            "n": int(spec.n),
            "shape": tuple(spec.shape),
        }
    if isinstance(spec, gym_backend("spaces").Text):
        return
    raise NotImplementedError(f"{type(spec)}, {str(spec)}")


def _patch_info(info_td):
    # Some info dicts have tensors with one less element than others
    # We explicitely assume that the missing item is in the first position because
    # it wasn't given at reset time.
    # An alternative explanation could be that the last element is missing because
    # deemed useless for training...
    unique_shapes = defaultdict(list)
    for subkey, subval in info_td.items():
        unique_shapes[subval.shape[0]].append(subkey)
    if len(unique_shapes) == 1:
        unique_shapes[subval.shape[0] + 1] = []
    if len(unique_shapes) != 2:
        raise RuntimeError(
            f"Unique shapes in a sub-tensordict can only be of length 2, got shapes {unique_shapes}."
        )
    val_td = info_td.to_tensordict()
    min_shape = min(*unique_shapes)  # can only be found at root
    max_shape = min_shape + 1
    val_td_sel = val_td.select(*unique_shapes[min_shape])
    val_td_sel = val_td_sel.apply(
        lambda x: torch.cat([torch.zeros_like(x[:1]), x], 0), batch_size=[min_shape + 1]
    )
    val_td_sel.update(val_td.select(*unique_shapes[max_shape]))
    return val_td_sel<|MERGE_RESOLUTION|>--- conflicted
+++ resolved
@@ -286,11 +286,7 @@
             td_data = td_data.memmap_like(self.data_path_root)
             logging.info("tensordict structure:", td_data)
 
-<<<<<<< HEAD
-            logging.info(f"Reading data from {max(*episode_dict)} episodes")
-=======
-            print(f"Reading data from {max(*episode_dict) + 1} episodes")
->>>>>>> 6c68f7e0
+            logging.info(f"Reading data from {max(*episode_dict) + 1} episodes")
             index = 0
             with tqdm(total=total_steps) if _has_tqdm else nullcontext() as pbar:
                 # iterate over episodes and populate the tensordict
