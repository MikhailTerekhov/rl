--- conflicted
+++ resolved
@@ -23,7 +23,7 @@
 from tensordict._tensordict import _unravel_key_to_tuple
 from tensordict.tensordict import LazyStackedTensorDict, TensorDictBase
 from torch import multiprocessing as mp
-from torchrl._utils import _check_for_faulty_process, timeit, VERBOSE
+from torchrl._utils import _check_for_faulty_process, VERBOSE
 from torchrl.data.tensor_specs import (
     CompositeSpec,
     DiscreteTensorSpec,
@@ -435,10 +435,6 @@
                 if not self.shared_tensordict_parent.is_memmap():
                     raise RuntimeError("memmap_() failed")
             self.shared_tensordicts = self.shared_tensordict_parent.unbind(0)
-        print("Shared tensordicts:", self.shared_tensordict_parent)
-        print("Keys in:", self.env_input_keys)
-        print("Keys out:", self.env_output_keys)
-        print("Keys obs:", self.env_obs_keys)
 
     def _start_workers(self) -> None:
         """Starts the various envs."""
@@ -803,21 +799,6 @@
                     completed.add(i)
                     event.clear()
 
-<<<<<<< HEAD
-        # We must pass a clone of the tensordict, as the values of this tensordict
-        # will be modified in-place at further steps
-        next_td = self.shared_tensordict_parent.get("next")
-        if self._single_task:
-            out = TensorDict(
-                {}, batch_size=self.shared_tensordict_parent.shape, device=self.device
-            )
-            for key in self._selected_step_keys:
-                _set_single_key(next_td, out, key, clone=True)
-        else:
-            # strict=False ensures that non-homogeneous keys are still there
-            out = next_td.select(*self._selected_step_keys, strict=False).clone()
-        return out
-=======
         # We must pass a clone of the tensordict, as the values of this tensordict
         # will be modified in-place at further steps
         next_td = self.shared_tensordict_parent.get("next")
@@ -928,99 +909,6 @@
             next_tensordict = next_td_buffer.select(
                 *self._selected_step_keys, strict=False
             ).clone()
-
-        return next_tensordict
->>>>>>> 86770697
-
-    @_check_start
-    @timeit("step_and_maybe_reset")
-    def step_and_maybe_reset(
-        self, tensordict: TensorDictBase, auto_reset=None
-    ) -> Tuple[TensorDictBase, TensorDictBase]:
-        # get the current data and next data
-        self._step_and_maybe_reset_async(tensordict)
-        next_tensordict = self._step_and_maybe_reset_wait()
-        next_tensordict = self._step_proc_data(next_tensordict)
-
-        with timeit("proc_reset"):
-            done = next_tensordict.get(self.done_key)
-            truncated = next_tensordict.get("truncated", None)
-            if truncated is not None:
-                done = done | truncated
-            if done.any():
-                # if all are done, then the next td to be used is simply the root td
-                # we copy the fields from tensordict that are missing from the shared one
-                cur_td = _fuse_tensordicts(
-                    self.shared_tensordict_parent,
-                    tensordict,
-                    excluded=(("next",), ("_reset",)),
-                )
-            else:
-                # if none is done, then the next td to use is simply the one
-                # we got from the procs, filtered.
-                cur_td = _fuse_tensordicts(
-                    next_tensordict,
-                    tensordict,
-                    excluded=(_unravel_key_to_tuple(self.reward_key),),
-                )
-
-        tensordict.set("next", next_tensordict)
-        return cur_td, tensordict
-
-    @timeit("_step_and_maybe_reset_async")
-    def _step_and_maybe_reset_async(self, tensordict: TensorDictBase) -> TensorDictBase:
-        with timeit("_step_and_maybe_reset_async.1"):
-            # this is faster than update_ but won't work for lazy stacks
-            if self._single_task:
-                for key in self.env_input_keys:
-                    key = _unravel_key_to_tuple(key)
-                    self.shared_tensordict_parent._set_tuple(
-                        key,
-                        tensordict._get_tuple(key, None),
-                        inplace=True,
-                        validated=True,
-                    )
-            else:
-                # TODO: make this faster
-                self.shared_tensordict_parent.update_(tensordict)
-
-        with timeit("_step_and_maybe_reset.2"):
-            if self.event is not None:
-                self.event.record()
-                self.event.synchronize()
-        with timeit("_step_and_maybe_reset.3"):
-            for i in range(self.num_workers):
-                self.parent_channels[i].send(("step_and_maybe_reset", None))
-
-    @timeit("_step_and_maybe_reset_wait")
-    def _step_and_maybe_reset_wait(self) -> TensorDictBase:
-        with timeit("_step_and_maybe_reset_wait.1"):
-            completed = set()
-            while len(completed) < self.num_workers:
-                for i, event in enumerate(self._events):
-                    if i in completed:
-                        continue
-                    if event.is_set():
-                        completed.add(i)
-                        event.clear()
-
-        with timeit("_step_and_maybe_reset_wait.2"):
-            # We must pass a clone of the tensordict, as the values of this tensordict
-            # will be modified in-place at further steps
-            next_td_buffer = self.shared_tensordict_parent.get("next")
-            if self._single_task:
-                next_tensordict = TensorDict(
-                    {},
-                    batch_size=self.shared_tensordict_parent.shape,
-                    device=self.device,
-                )
-                for key in self._selected_step_keys:
-                    _set_single_key(next_td_buffer, next_tensordict, key, clone=True)
-            else:
-                # strict=False ensures that non-homogeneous keys are still there
-                next_tensordict = next_td_buffer.select(
-                    *self._selected_step_keys, strict=False
-                ).clone()
 
         return next_tensordict
 
@@ -1094,7 +982,6 @@
 
     @_check_start
     def _shutdown_workers(self) -> None:
-        timeit.print()
         if self.is_closed:
             raise RuntimeError(
                 "calling {self.__class__.__name__}._shutdown_workers only allowed when env.is_closed = False"
@@ -1228,8 +1115,7 @@
 
     while True:
         try:
-            with timeit("_run.0"):
-                cmd, data = child_pipe.recv()
+            cmd, data = child_pipe.recv()
         except EOFError as err:
             raise EOFError(f"proc {pid} failed, last command: {cmd}.") from err
         if cmd == "seed":
@@ -1283,45 +1169,6 @@
             mp_event.set()
 
         elif cmd == "step_and_maybe_reset":
-<<<<<<< HEAD
-            with timeit("_run.1"):
-                if not initialized:
-                    raise RuntimeError("called 'init' before step")
-                i += 1
-                next_td = env._step(shared_tensordict)
-
-            with timeit("_run.2"):
-                done = next_td.get(env.done_key)
-                truncated = next_td.get("truncated", None)
-                if truncated is not None:
-                    done = done | truncated
-                if done.any():
-                    # we'll need to call reset
-                    cur_td = _fuse_tensordicts(
-                        next_td,
-                        shared_tensordict,
-                        excluded=(
-                            _unravel_key_to_tuple(env.reward_key),
-                            _unravel_key_to_tuple(env.done_key),
-                            _unravel_key_to_tuple(env.action_key),
-                        ),
-                    )
-                    if done.all():
-                        cur_td = env.reset(cur_td)
-                    else:
-                        cur_td.set("_reset", done)
-                        cur_td = env.reset(cur_td)
-                        del cur_td["_reset"]
-                    shared_tensordict.update_(cur_td)
-            with timeit("_run.3"):
-                next_shared_tensordict.update_(next_td)
-
-            with timeit("_run.4"):
-                if event is not None:
-                    event.record()
-                    event.synchronize()
-                mp_event.set()
-=======
             if not initialized:
                 raise RuntimeError("called 'init' before step")
             i += 1
@@ -1364,7 +1211,6 @@
                 event.record()
                 event.synchronize()
             mp_event.set()
->>>>>>> 86770697
 
         elif cmd == "close":
             del shared_tensordict, data
@@ -1374,7 +1220,6 @@
             del env
             mp_event.set()
             child_pipe.close()
-            timeit.print()
             if verbose:
                 print(f"{pid} closed")
             break
