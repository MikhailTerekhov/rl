# Copyright (c) Meta Plobs_dictnc. and affiliates.
#
# This source code is licensed under the MIT license found in the
# LICENSE file in the root directory of this source tree.

from __future__ import annotations

import collections
import multiprocessing as mp
import warnings
from copy import copy, deepcopy
from functools import wraps
from textwrap import indent
from typing import Any, List, Optional, OrderedDict, Sequence, Tuple, Union

import torch

from tensordict import unravel_key, unravel_key_list
from tensordict.nn import dispatch
from tensordict.tensordict import TensorDict, TensorDictBase
from tensordict.utils import expand_as_right, NestedKey
from torch import nn, Tensor

from torchrl.data.tensor_specs import (
    BinaryDiscreteTensorSpec,
    BoundedTensorSpec,
    CompositeSpec,
    ContinuousBox,
    DEVICE_TYPING,
    DiscreteTensorSpec,
    OneHotDiscreteTensorSpec,
    TensorSpec,
    UnboundedContinuousTensorSpec,
    UnboundedDiscreteTensorSpec,
)
from torchrl.envs.common import EnvBase, make_tensordict
from torchrl.envs.transforms import functional as F
from torchrl.envs.transforms.utils import check_finite
from torchrl.envs.utils import _sort_keys, step_mdp
from torchrl.objectives.value.functional import reward2go

try:
    from torchvision.transforms.functional import center_crop

    try:
        from torchvision.transforms.functional import InterpolationMode, resize

        def interpolation_fn(interpolation):  # noqa: D103
            return InterpolationMode(interpolation)

    except ImportError:

        def interpolation_fn(interpolation):  # noqa: D103
            return interpolation

        from torchvision.transforms.functional_tensor import resize

    _has_tv = True
except ImportError:
    _has_tv = False

IMAGE_KEYS = ["pixels"]
_MAX_NOOPS_TRIALS = 10

FORWARD_NOT_IMPLEMENTED = "class {} cannot be executed without a parent" "environment."


def _apply_to_composite(function):
    @wraps(function)
    def new_fun(self, observation_spec):
        if isinstance(observation_spec, CompositeSpec):
            d = observation_spec._specs
            for in_key, out_key in zip(self.in_keys, self.out_keys):
                if in_key in observation_spec.keys(True, True):
                    d[out_key] = function(self, observation_spec[in_key].clone())
            return CompositeSpec(
                d, shape=observation_spec.shape, device=observation_spec.device
            )
        else:
            return function(self, observation_spec)

    return new_fun


def _apply_to_composite_inv(function):
    # Changes the input_spec following a transform function.
    # The usage is: if an env expects a certain input (e.g. a double tensor)
    # but the input has to be transformed (e.g. it is float), this function will
    # modify the spec to get a spec that from the outside matches what is given
    # (ie a float).
    # Now since EnvBase.step ignores new inputs (ie the root level of the
    # tensor is not updated) an out_key that does not match the in_key has
    # no effect on the spec.
    def new_fun(self, input_spec):
        action_spec = input_spec["_action_spec"].clone()
        state_spec = input_spec["_state_spec"]
        if state_spec is None:
            state_spec = CompositeSpec(shape=input_spec.shape, device=input_spec.device)
        else:
            state_spec = state_spec.clone()
        for in_key, out_key in zip(self.in_keys_inv, self.out_keys_inv):
            if in_key != out_key:
                # we only change the input spec if the key is the same
                continue
            if in_key in action_spec.keys(True, True):
                action_spec[out_key] = function(self, action_spec[in_key].clone())
            elif in_key in state_spec.keys(True, True):
                state_spec[out_key] = function(self, state_spec[in_key].clone())
        return CompositeSpec(
            _state_spec=state_spec,
            _action_spec=action_spec,
            shape=input_spec.shape,
            device=input_spec.device,
        )

    return new_fun


class Transform(nn.Module):
    """Environment transform parent class.

    In principle, a transform receives a tensordict as input and returns (
    the same or another) tensordict as output, where a series of values have
    been modified or created with a new key. When instantiating a new
    transform, the keys that are to be read from are passed to the
    constructor via the :obj:`keys` argument.

    Transforms are to be combined with their target environments with the
    TransformedEnv class, which takes as arguments an :obj:`EnvBase` instance
    and a transform. If multiple transforms are to be used, they can be
    concatenated using the :obj:`Compose` class.
    A transform can be stateless or stateful (e.g. CatTransform). Because of
    this, Transforms support the :obj:`reset` operation, which should reset the
    transform to its initial state (such that successive trajectories are kept
    independent).

    Notably, :obj:`Transform` subclasses take care of transforming the affected
    specs from an environment: when querying
    `transformed_env.observation_spec`, the resulting objects will describe
    the specs of the transformed_in tensors.

    """

    invertible = False

    def __init__(
        self,
        in_keys: Sequence[NestedKey],
        out_keys: Optional[Sequence[NestedKey]] = None,
        in_keys_inv: Optional[Sequence[NestedKey]] = None,
        out_keys_inv: Optional[Sequence[NestedKey]] = None,
    ):
        super().__init__()
        if isinstance(in_keys, str):
            in_keys = [in_keys]

        self.in_keys = in_keys
        if out_keys is None:
            out_keys = copy(self.in_keys)
        self.out_keys = out_keys
        if in_keys_inv is None:
            in_keys_inv = []
        self.in_keys_inv = in_keys_inv
        if out_keys_inv is None:
            out_keys_inv = copy(self.in_keys_inv)
        self.out_keys_inv = out_keys_inv
        self._missing_tolerance = False
        self.__dict__["_container"] = None
        self.__dict__["_parent"] = None

    def reset(self, tensordict: TensorDictBase) -> TensorDictBase:
        """Resets a tranform if it is stateful."""
        return tensordict

    def init(self, tensordict) -> None:
        pass

    def _apply_transform(self, obs: torch.Tensor) -> None:
        """Applies the transform to a tensor.

        This operation can be called multiple times (if multiples keys of the
        tensordict match the keys of the transform).

        """
        raise NotImplementedError(
            f"{self.__class__.__name__}_apply_transform is not coded. If the transform is coded in "
            "transform._call, make sure that this method is called instead of"
            "transform.forward, which is reserved for usage inside nn.Modules"
            "or appended to a replay buffer."
        )

    def _call(self, tensordict: TensorDictBase) -> TensorDictBase:
        """Reads the input tensordict, and for the selected keys, applies the transform.

        For any operation that relates exclusively to the parent env (e.g. FrameSkip),
        modify the _step method instead. :meth:`~._call` should only be overwritten
        if a modification of the input tensordict is needed.

        :meth:`~._call` will be called by :meth:`TransformedEnv.step` and
        :meth:`TransformedEnv.reset`.

        """
        for in_key, out_key in zip(self.in_keys, self.out_keys):
            if in_key in tensordict.keys(include_nested=True):
                observation = self._apply_transform(tensordict.get(in_key))
                tensordict.set(
                    out_key,
                    observation,
                )
            elif not self.missing_tolerance:
                raise KeyError(
                    f"{self}: '{in_key}' not found in tensordict {tensordict}"
                )
        return tensordict

    @dispatch(source="in_keys", dest="out_keys")
    def forward(self, tensordict: TensorDictBase) -> TensorDictBase:
        """Reads the input tensordict, and for the selected keys, applies the transform."""
        for in_key, out_key in zip(self.in_keys, self.out_keys):
            data = tensordict.get(in_key, None)
            if data is not None:
                data = self._apply_transform(data)
                tensordict.set(out_key, data)
            elif not self.missing_tolerance:
                raise KeyError(f"'{in_key}' not found in tensordict {tensordict}")
        return tensordict

    def _step(
        self, tensordict: TensorDictBase, next_tensordict: TensorDictBase
    ) -> TensorDictBase:
        """The parent method of a transform during the ``env.step`` execution.

        This method should be overwritten whenever the :meth:`~._step` needs to be
        adapted. Unlike :meth:`~._call`, it is assumed that :meth:`~._step`
        will execute some operation with the parent env or that it requires
        access to the content of the tensordict at time ``t`` and not only
        ``t+1`` (the ``"next"`` entry in the input tensordict).

        :meth:`~._step` will only be called by :meth:`TransformedEnv.step` and
        not by :meth:`TransformedEnv.reset`.

        Args:
            tensordict (TensorDictBase): data at time t
            next_tensordict (TensorDictBase): data at time t+1

        Returns: the data at t+1
        """
        next_tensordict = self._call(next_tensordict)
        return next_tensordict

    def _inv_apply_transform(self, obs: torch.Tensor) -> torch.Tensor:
        if self.invertible:
            raise NotImplementedError
        else:
            return obs

    def _inv_call(self, tensordict: TensorDictBase) -> TensorDictBase:
        # # We create a shallow copy of the tensordict to avoid that changes are
        # # exposed to the user: we'd like that the input keys remain unchanged
        # # in the originating script if they're being transformed.
        for in_key, out_key in zip(self.in_keys_inv, self.out_keys_inv):
            data = tensordict.get(in_key, None)
            if data is not None:
                item = self._inv_apply_transform(data)
                tensordict.set(out_key, item)
            elif not self.missing_tolerance:
                raise KeyError(f"'{in_key}' not found in tensordict {tensordict}")

        return tensordict

    @dispatch(source="in_keys_inv", dest="out_keys_inv")
    def inv(self, tensordict: TensorDictBase) -> TensorDictBase:
        out = self._inv_call(tensordict.clone(False))
        return out

    def transform_output_spec(self, output_spec: CompositeSpec) -> CompositeSpec:
        """Transforms the output spec such that the resulting spec matches transform mapping.

        This method should generally be left untouched. Changes should be implemented using
        :meth:`~.transform_observation_spec`, :meth:`~.transform_reward_spec` and :meth:`~.transform_done_spec`.
        Args:
            output_spec (TensorSpec): spec before the transform

        Returns:
            expected spec after the transform

        """
        output_spec = output_spec.clone()
        output_spec["_observation_spec"] = self.transform_observation_spec(
            output_spec["_observation_spec"]
        )
        if "_reward_spec" in output_spec.keys():
            output_spec["_reward_spec"] = self.transform_reward_spec(
                output_spec["_reward_spec"]
            )
        if "_done_spec" in output_spec.keys():
            output_spec["_done_spec"] = self.transform_done_spec(
                output_spec["_done_spec"]
            )
        return output_spec

    def transform_input_spec(self, input_spec: TensorSpec) -> TensorSpec:
        """Transforms the input spec such that the resulting spec matches transform mapping.

        Args:
            input_spec (TensorSpec): spec before the transform

        Returns:
            expected spec after the transform

        """
        return input_spec

    def transform_observation_spec(self, observation_spec: TensorSpec) -> TensorSpec:
        """Transforms the observation spec such that the resulting spec matches transform mapping.

        Args:
            observation_spec (TensorSpec): spec before the transform

        Returns:
            expected spec after the transform

        """
        return observation_spec

    def transform_reward_spec(self, reward_spec: TensorSpec) -> TensorSpec:
        """Transforms the reward spec such that the resulting spec matches transform mapping.

        Args:
            reward_spec (TensorSpec): spec before the transform

        Returns:
            expected spec after the transform

        """
        return reward_spec

    def transform_done_spec(self, done_spec: TensorSpec) -> TensorSpec:
        """Transforms the done spec such that the resulting spec matches transform mapping.

        Args:
            done_spec (TensorSpec): spec before the transform

        Returns:
            expected spec after the transform

        """
        return done_spec

    def dump(self, **kwargs) -> None:
        pass

    def __repr__(self) -> str:
        return f"{self.__class__.__name__}(keys={self.in_keys})"

    def set_container(self, container: Union[Transform, EnvBase]) -> None:
        if self.parent is not None:
            raise AttributeError(
                f"parent of transform {type(self)} already set. "
                "Call `transform.clone()` to get a similar transform with no parent set."
            )
        self.__dict__["_container"] = container

    def reset_parent(self) -> None:
        self.__dict__["_container"] = None
        self.__dict__["_parent"] = None

    def clone(self):
        self_copy = copy(self)
        state = copy(self.__dict__)
        state["_container"] = None
        state["_parent"] = None
        self_copy.__dict__.update(state)
        return self_copy

    @property
    def parent(self) -> Optional[EnvBase]:
        if self.__dict__.get("_parent", None) is None:
            if "_container" not in self.__dict__:
                raise AttributeError("transform parent uninitialized")
            container = self.__dict__["_container"]
            if container is None:
                return container
            out = None
            if not isinstance(container, EnvBase):
                # if it's not an env, it should be a Compose transform
                if not isinstance(container, Compose):
                    raise ValueError(
                        "A transform parent must be either another Compose transform or an environment object."
                    )
                compose = container
                if compose.__dict__["_container"]:
                    # the parent of the compose must be a TransformedEnv
                    compose_parent = TransformedEnv(
                        compose.__dict__["_container"].base_env
                    )
                    comp_parent_trans = compose_parent.transform.clone()
                    out = TransformedEnv(
                        compose_parent.base_env,
                        transform=comp_parent_trans,
                    )
                    for orig_trans in compose.transforms:
                        if orig_trans is self:
                            break
                        transform = orig_trans.clone()
                        transform.reset_parent()
                        out.append_transform(transform)
            elif isinstance(container, TransformedEnv):
                out = TransformedEnv(container.base_env)
            else:
                raise ValueError(f"container is of type {type(container)}")
            self.__dict__["_parent"] = out
        return self.__dict__["_parent"]

    def empty_cache(self):
        self.__dict__["_parent"] = None

    def set_missing_tolerance(self, mode=False):
        self._missing_tolerance = mode

    @property
    def missing_tolerance(self):
        return self._missing_tolerance

    def to(self, *args, **kwargs):
        self.empty_cache()
        return super().to(*args, **kwargs)


class TransformedEnv(EnvBase):
    """A transformed_in environment.

    Args:
        env (EnvBase): original environment to be transformed_in.
        transform (Transform, optional): transform to apply to the tensordict resulting
            from :obj:`env.step(td)`. If none is provided, an empty Compose
            placeholder in an eval mode is used.
        cache_specs (bool, optional): if ``True``, the specs will be cached once
            and for all after the first call (i.e. the specs will be
            transformed_in only once). If the transform changes during
            training, the original spec transform may not be valid anymore,
            in which case this value should be set  to `False`. Default is
            `True`.

    Examples:
        >>> env = GymEnv("Pendulum-v0")
        >>> transform = RewardScaling(0.0, 1.0)
        >>> transformed_env = TransformedEnv(env, transform)

    """

    def __init__(
        self,
        env: EnvBase,
        transform: Optional[Transform] = None,
        cache_specs: bool = True,
        **kwargs,
    ):
        self._transform = None
        device = kwargs.pop("device", None)
        if device is not None:
            env = env.to(device)
        else:
            device = env.device
        super().__init__(device=None, **kwargs)

        if isinstance(env, TransformedEnv):
            self._set_env(env.base_env, device)
            if type(transform) is not Compose:
                # we don't use isinstance as some transforms may be subclassed from
                # Compose but with other features that we don't want to loose.
                if transform is not None:
                    transform = [transform]
                else:
                    transform = []
            else:
                for t in transform:
                    t.reset_parent()
            env_transform = env.transform.clone()
            if type(env_transform) is not Compose:
                env_transform = [env_transform]
            else:
                for t in env_transform:
                    t.reset_parent()
            transform = Compose(*env_transform, *transform).to(device)
        else:
            self._set_env(env, device)
            if transform is None:
                transform = Compose()
            else:
                transform = transform.to(device)
        self.transform = transform

        self._last_obs = None
        self.cache_specs = cache_specs
        self.__dict__["_input_spec"] = None
        self.__dict__["_output_spec"] = None

    @property
    def batch_size(self) -> torch.Size:
        try:
            return self.base_env.batch_size
        except AttributeError:
            # during init, the base_env is not yet defined
            return torch.Size([])

    @batch_size.setter
    def batch_size(self, value: torch.Size) -> None:
        raise RuntimeError(
            "Cannot modify the batch-size of a transformed env. Change the batch size of the base_env instead."
        )

    def _set_env(self, env: EnvBase, device) -> None:
        if device != env.device:
            env = env.to(device)
        self.base_env = env
        # updates need not be inplace, as transforms may modify values out-place
        self.base_env._inplace_update = False

    @property
    def transform(self) -> Transform:
        return self._transform

    @transform.setter
    def transform(self, transform: Transform):
        if not isinstance(transform, Transform):
            raise ValueError(
                f"""Expected a transform of type torchrl.envs.transforms.Transform,
but got an object of type {type(transform)}."""
            )
        prev_transform = self.transform
        if prev_transform is not None:
            prev_transform.empty_cache()
            prev_transform.__dict__["_container"] = None
        transform.set_container(self)
        transform.eval()
        self._transform = transform

    @property
    def device(self) -> bool:
        return self.base_env.device

    @device.setter
    def device(self, value):
        raise RuntimeError("device is a read-only property")

    @property
    def batch_locked(self) -> bool:
        return self.base_env.batch_locked

    @batch_locked.setter
    def batch_locked(self, value):
        raise RuntimeError("batch_locked is a read-only property")

    @property
    def run_type_checks(self) -> bool:
        return self.base_env.run_type_checks

    @run_type_checks.setter
    def run_type_checks(self, value):
        raise RuntimeError(
            "run_type_checks is a read-only property for TransformedEnvs"
        )

    @property
    def _inplace_update(self):
        return self.base_env._inplace_update

    @property
    def output_spec(self) -> TensorSpec:
        """Observation spec of the transformed environment."""
        if self.__dict__.get("_output_spec", None) is None or not self.cache_specs:
            output_spec = self.base_env.output_spec.clone()
            output_spec.unlock_()
            output_spec = self.transform.transform_output_spec(output_spec)
            output_spec.lock_()
            if self.cache_specs:
                self.__dict__["_output_spec"] = output_spec
        else:
            output_spec = self.__dict__.get("_output_spec", None)
        return output_spec

    @property
    def action_spec(self) -> TensorSpec:
        """Action spec of the transformed environment."""
        return self.input_spec[("_action_spec", *self.action_key)]

    @property
    def input_spec(self) -> TensorSpec:
        """Action spec of the transformed environment."""
        if self.__dict__.get("_input_spec", None) is None or not self.cache_specs:
            input_spec = self.base_env.input_spec.clone()
            input_spec.unlock_()
            input_spec = self.transform.transform_input_spec(input_spec)
            input_spec.lock_()
            if self.cache_specs:
                self.__dict__["_input_spec"] = input_spec
        else:
            input_spec = self.__dict__.get("_input_spec", None)
        return input_spec

    @property
    def reward_spec(self) -> TensorSpec:
        """Reward spec of the transformed environment."""
        return self.output_spec[("_reward_spec", *self.reward_key)]

    @property
    def observation_spec(self) -> TensorSpec:
        """Observation spec of the transformed environment."""
        observation_spec = self.output_spec["_observation_spec"]
        if observation_spec is None:
            observation_spec = CompositeSpec(device=self.device, shape=self.batch_size)
        return observation_spec

    @property
    def state_spec(self) -> TensorSpec:
        """State spec of the transformed environment."""
        state_spec = self.input_spec["_state_spec"]
        if state_spec is None:
            state_spec = CompositeSpec(device=self.device, shape=self.batch_size)
        return state_spec

    @property
    def done_spec(self) -> TensorSpec:
        """Done spec of the transformed environment."""
        return self.output_spec[("_done_spec", *self.done_key)]

    def _step(self, tensordict: TensorDictBase) -> TensorDictBase:
        tensordict = tensordict.clone(False)
        tensordict_in = self.transform.inv(tensordict)
        next_tensordict = self.base_env._step(tensordict_in)
        # we want the input entries to remain unchanged
        next_tensordict = self.transform._step(tensordict, next_tensordict)
        return next_tensordict

    def set_seed(
        self, seed: Optional[int] = None, static_seed: bool = False
    ) -> Optional[int]:
        """Set the seeds of the environment."""
        return self.base_env.set_seed(seed, static_seed=static_seed)

    def _set_seed(self, seed: Optional[int]):
        """This method is not used in transformed envs."""
        pass

    def _reset(self, tensordict: Optional[TensorDictBase] = None, **kwargs):
        if tensordict is not None:
            tensordict = tensordict.clone(recurse=False)
        out_tensordict = self.base_env.reset(tensordict=tensordict, **kwargs)
        out_tensordict = self.transform.reset(out_tensordict)

        mt_mode = self.transform.missing_tolerance
        self.set_missing_tolerance(True)
        out_tensordict = self.transform._call(out_tensordict)
        self.set_missing_tolerance(mt_mode)
        return out_tensordict

    def state_dict(self, *args, **kwargs) -> OrderedDict:
        state_dict = self.transform.state_dict(*args, **kwargs)
        return state_dict

    def load_state_dict(self, state_dict: OrderedDict, **kwargs) -> None:
        self.transform.load_state_dict(state_dict, **kwargs)

    def eval(self) -> TransformedEnv:
        if "transform" in self.__dir__():
            # when calling __init__, eval() is called but transforms are not set
            # yet.
            self.transform.eval()
        return self

    def train(self, mode: bool = True) -> TransformedEnv:
        self.transform.train(mode)
        return self

    @property
    def is_closed(self) -> bool:
        return self.base_env.is_closed

    @is_closed.setter
    def is_closed(self, value: bool):
        self.base_env.is_closed = value

    def close(self):
        self.base_env.close()
        self.is_closed = True

    def empty_cache(self):
        self.__dict__["_output_spec"] = None
        self.__dict__["_input_spec"] = None
        self.__dict__["_cache_in_keys"] = None

    def append_transform(self, transform: Transform) -> None:
        self._erase_metadata()
        if not isinstance(transform, Transform):
            raise ValueError(
                "TransformedEnv.append_transform expected a transform but received an object of "
                f"type {type(transform)} instead."
            )
        transform = transform.to(self.device)
        if not isinstance(self.transform, Compose):
            prev_transform = self.transform
            prev_transform.reset_parent()
            self.transform = Compose()
            self.transform.append(prev_transform)

        self.transform.append(transform)

    def insert_transform(self, index: int, transform: Transform) -> None:
        if not isinstance(transform, Transform):
            raise ValueError(
                "TransformedEnv.insert_transform expected a transform but received an object of "
                f"type {type(transform)} instead."
            )
        transform = transform.to(self.device)
        if not isinstance(self.transform, Compose):
            compose = Compose(self.transform.clone())
            self.transform = compose  # parent set automatically

        self.transform.insert(index, transform)
        self._erase_metadata()

    def __getattr__(self, attr: str) -> Any:
        if attr in self.__dir__():
            return super().__getattr__(
                attr
            )  # make sure that appropriate exceptions are raised
        elif attr.startswith("__"):
            raise AttributeError(
                "passing built-in private methods is "
                f"not permitted with type {type(self)}. "
                f"Got attribute {attr}."
            )
        elif "base_env" in self.__dir__():
            base_env = self.__getattr__("base_env")
            return getattr(base_env, attr)

        raise AttributeError(
            f"env not set in {self.__class__.__name__}, cannot access {attr}"
        )

    def __repr__(self) -> str:
        env_str = indent(f"env={self.base_env}", 4 * " ")
        t_str = indent(f"transform={self.transform}", 4 * " ")
        return f"TransformedEnv(\n{env_str},\n{t_str})"

    def _erase_metadata(self):
        if self.cache_specs:
            self.__dict__["_input_spec"] = None
            self.__dict__["_output_spec"] = None
            self.__dict__["_cache_in_keys"] = None

    def to(self, device: DEVICE_TYPING) -> TransformedEnv:
        self.base_env.to(device)
        self.transform = self.transform.to(device)

        if self.cache_specs:
            self.__dict__["_input_spec"] = None
            self.__dict__["_output_spec"] = None
        return self

    def __setattr__(self, key, value):
        propobj = getattr(self.__class__, key, None)

        if isinstance(propobj, property):
            ancestors = list(__class__.__mro__)[::-1]
            while isinstance(propobj, property):
                if propobj.fset is not None:
                    return propobj.fset(self, value)
                propobj = getattr(ancestors.pop(), key, None)
            else:
                raise AttributeError(f"can't set attribute {key}")
        else:
            return super().__setattr__(key, value)

    def __del__(self):
        # we may delete a TransformedEnv that contains an env contained by another
        # transformed env and that we don't want to close
        pass

    def set_missing_tolerance(self, mode=False):
        """Indicates if an KeyError should be raised whenever an in_key is missing from the input tensordict."""
        self.transform.set_missing_tolerance(mode)


class ObservationTransform(Transform):
    """Abstract class for transformations of the observations."""

    def __init__(
        self,
        in_keys: Optional[Sequence[NestedKey]] = None,
        out_keys: Optional[Sequence[NestedKey]] = None,
        in_keys_inv: Optional[Sequence[NestedKey]] = None,
        out_keys_inv: Optional[Sequence[NestedKey]] = None,
    ):
        if in_keys is None:
            in_keys = [
                "observation",
                "pixels",
            ]
        super(ObservationTransform, self).__init__(
            in_keys=in_keys,
            out_keys=out_keys,
            in_keys_inv=in_keys_inv,
            out_keys_inv=out_keys_inv,
        )


class Compose(Transform):
    """Composes a chain of transforms.

    Examples:
        >>> env = GymEnv("Pendulum-v0")
        >>> transforms = [RewardScaling(1.0, 1.0), RewardClipping(-2.0, 2.0)]
        >>> transforms = Compose(*transforms)
        >>> transformed_env = TransformedEnv(env, transforms)

    """

    def __init__(self, *transforms: Transform):
        super().__init__(in_keys=[])
        self.transforms = nn.ModuleList(transforms)
        for t in transforms:
            t.set_container(self)

    def to(self, *args, **kwargs):
        # because Module.to(...) does not call to(...) on sub-modules, we have
        # manually call it:
        for t in self.transforms:
            t.to(*args, **kwargs)
        return super().to(*args, **kwargs)

    def _call(self, tensordict: TensorDictBase) -> TensorDictBase:
        for t in self.transforms:
            tensordict = t._call(tensordict)
        return tensordict

    def forward(self, tensordict: TensorDictBase) -> TensorDictBase:
        for t in self.transforms:
            tensordict = t(tensordict)
        return tensordict

    def _step(
        self, tensordict: TensorDictBase, next_tensordict: TensorDictBase
    ) -> TensorDictBase:
        for t in self.transforms:
            next_tensordict = t._step(tensordict, next_tensordict)
        return next_tensordict

    def _inv_call(self, tensordict: TensorDictBase) -> TensorDictBase:
        for t in reversed(self.transforms):
            tensordict = t._inv_call(tensordict)
        return tensordict

    def transform_input_spec(self, input_spec: TensorSpec) -> TensorSpec:
        for t in self.transforms[::-1]:
            input_spec = t.transform_input_spec(input_spec)
        return input_spec

    def transform_observation_spec(self, observation_spec: TensorSpec) -> TensorSpec:
        for t in self.transforms:
            observation_spec = t.transform_observation_spec(observation_spec)
        return observation_spec

    def transform_output_spec(self, output_spec: TensorSpec) -> TensorSpec:
        for t in self.transforms:
            output_spec = t.transform_output_spec(output_spec)
        return output_spec

    def transform_reward_spec(self, reward_spec: TensorSpec) -> TensorSpec:
        for t in self.transforms:
            reward_spec = t.transform_reward_spec(reward_spec)
        return reward_spec

    def __getitem__(self, item: Union[int, slice, List]) -> Union:
        transform = self.transforms
        transform = transform[item]
        if not isinstance(transform, Transform):
            out = Compose(*(t.clone() for t in self.transforms[item]))
            out.set_container(self.parent)
            return out
        return transform

    def dump(self, **kwargs) -> None:
        for t in self:
            t.dump(**kwargs)

    def reset(self, tensordict: TensorDictBase) -> TensorDictBase:
        for t in self.transforms:
            tensordict = t.reset(tensordict)
        return tensordict

    def init(self, tensordict: TensorDictBase) -> None:
        for t in self.transforms:
            t.init(tensordict)

    def append(self, transform):
        self.empty_cache()
        if not isinstance(transform, Transform):
            raise ValueError(
                "Compose.append expected a transform but received an object of "
                f"type {type(transform)} instead."
            )
        transform.eval()
        self.transforms.append(transform)
        transform.set_container(self)

    def insert(self, index: int, transform: Transform) -> None:
        if not isinstance(transform, Transform):
            raise ValueError(
                "Compose.append expected a transform but received an object of "
                f"type {type(transform)} instead."
            )

        if abs(index) > len(self.transforms):
            raise ValueError(
                f"Index expected to be between [-{len(self.transforms)}, {len(self.transforms)}] got index={index}"
            )

        # empty cache of all transforms to reset parents and specs
        self.empty_cache()
        if index < 0:
            index = index + len(self.transforms)
        transform.eval()
        self.transforms.insert(index, transform)
        transform.set_container(self)

    def __iter__(self):
        yield from self.transforms

    def __len__(self):
        return len(self.transforms)

    def __repr__(self) -> str:
        layers_str = ",\n".join(
            [indent(str(trsf), 4 * " ") for trsf in self.transforms]
        )
        return f"{self.__class__.__name__}(\n{indent(layers_str, 4 * ' ')})"

    def empty_cache(self):
        for t in self.transforms:
            t.empty_cache()
        super().empty_cache()

    def reset_parent(self):
        for t in self.transforms:
            t.reset_parent()
        super().reset_parent()

    def clone(self):
        transforms = []
        for t in self.transforms:
            transforms.append(t.clone())
        return Compose(*transforms)

    def set_missing_tolerance(self, mode=False):
        for t in self.transforms:
            t.set_missing_tolerance(mode)
        super().set_missing_tolerance(mode)


class ToTensorImage(ObservationTransform):
    """Transforms a numpy-like image (W x H x C) to a pytorch image (C x W x H).

    Transforms an observation image from a (... x W x H x C) tensor to a
    (... x C x W x H) tensor. Optionally, scales the input tensor from the range
    [0, 255] to the range [0.0, 1.0] (see ``from_int`` for more details).

    In the other cases, tensors are returned without scaling.

    Args:
        from_int (bool, optional): if ``True``, the tensor will be scaled from
            the range [0, 255] to the range [0.0, 1.0]. if `False``, the tensor
            will not be scaled. if `None`, the tensor will be scaled if
            it's a floating-point tensor. default=None.
        unsqueeze (bool): if ``True``, the observation tensor is unsqueezed
            along the first dimension. default=False.
        dtype (torch.dtype, optional): dtype to use for the resulting
            observations.

    Examples:
        >>> transform = ToTensorImage(in_keys=["pixels"])
        >>> ri = torch.randint(0, 255, (1 , 1, 10, 11, 3), dtype=torch.uint8)
        >>> td = TensorDict(
        ...     {"pixels": ri},
        ...     [1, 1])
        >>> _ = transform(td)
        >>> obs = td.get("pixels")
        >>> print(obs.shape, obs.dtype)
        torch.Size([1, 1, 3, 10, 11]) torch.float32
    """

    def __init__(
        self,
        from_int: Optional[bool] = None,
        unsqueeze: bool = False,
        dtype: Optional[torch.device] = None,
        in_keys: Optional[Sequence[NestedKey]] = None,
        out_keys: Optional[Sequence[NestedKey]] = None,
    ):
        if in_keys is None:
            in_keys = IMAGE_KEYS  # default
        super().__init__(in_keys=in_keys, out_keys=out_keys)
        self.from_int = from_int
        self.unsqueeze = unsqueeze
        self.dtype = dtype if dtype is not None else torch.get_default_dtype()

    def _apply_transform(self, observation: torch.FloatTensor) -> torch.Tensor:
        observation = observation.permute(
            *list(range(observation.ndimension() - 3)), -1, -3, -2
        )
        if self.from_int or (
            self.from_int is None and not torch.is_floating_point(observation)
        ):
            observation = observation.div(255)
        observation = observation.to(self.dtype)
        if self._should_unsqueeze(observation):
            observation = observation.unsqueeze(0)
        return observation

    @_apply_to_composite
    def transform_observation_spec(self, observation_spec: TensorSpec) -> TensorSpec:
        observation_spec = self._pixel_observation(observation_spec)
        unsqueeze_dim = [1] if self._should_unsqueeze(observation_spec) else []
        observation_spec.shape = torch.Size(
            [
                *unsqueeze_dim,
                *observation_spec.shape[:-3],
                observation_spec.shape[-1],
                observation_spec.shape[-3],
                observation_spec.shape[-2],
            ]
        )
        observation_spec.dtype = self.dtype
        return observation_spec

    def _should_unsqueeze(self, observation_like: torch.FloatTensor | TensorSpec):
        if isinstance(observation_like, torch.FloatTensor):
            has_3_dimensions = observation_like.ndimension() == 3
        else:
            has_3_dimensions = len(observation_like.shape) == 3
        return has_3_dimensions and self.unsqueeze

    def _pixel_observation(self, spec: TensorSpec) -> None:
        if isinstance(spec.space, ContinuousBox):
            spec.space.maximum = self._apply_transform(spec.space.maximum)
            spec.space.minimum = self._apply_transform(spec.space.minimum)
        return spec


class TargetReturn(Transform):
    """Sets a target return for the agent to achieve in the environment.

    In goal-conditioned RL, the :class:`~.TargetReturn` is defined as the
    expected cumulative reward obtained from the current state to the goal state
    or the end of the episode. It is used as input for the policy to guide its behaviour.
    For a trained policy typically the maximum return in the environment is
    chosen as the target return.
    However, as it is used as input to the policy module, it should be scaled
    accordingly.
    With the :class:`~.TargetReturn` transform, the tensordict can be updated
    to include the
    user-specified target return. The mode parameter can be used to specify
    whether the target return gets updated at every step by subtracting the
    reward achieved at each step or remains constant.
    :class:`~.TargetReturn` should be only used during inference when
    interacting with the environment as the actual
    return received by the environment might be different from the target
    return. Therefore, to have the correct
    return labels for training the policy, the :class:`~.TargetReturn`
    transform should be used in conjunction with
    for example hindsight return relabeling like the
    :class:`~.Reward2GoTransform` to update the return label for the
    actually achieved return.

    Args:
        target_return (float): target return to be achieved by the agent.
        mode (str): mode to be used to update the target return. Can be either "reduce" or "constant". Default: "reduce".

    Examples:
        >>> transform = TargetReturn(10.0, mode="reduce")
        >>> td = TensorDict({}, [10])
        >>> td = transform.reset(td)
        >>> td["target_return"]
        tensor([[10.],
                [10.],
                [10.],
                [10.],
                [10.],
                [10.],
                [10.],
                [10.],
                [10.],
                [10.]])
        >>> # take a step with mode "reduce"
        >>> # target return is updated by subtracting the reward
        >>> reward = torch.ones((10,1))
        >>> td.set(("next", "reward"), reward)
        >>> td = transform._step(td)
        >>> td["next", "target_return"]
        tensor([[9.],
                [9.],
                [9.],
                [9.],
                [9.],
                [9.],
                [9.],
                [9.],
                [9.],
                [9.]])

    """

    MODES = ["reduce", "constant"]
    MODE_ERR = "Mode can only be 'reduce' or 'constant'."

    def __init__(
        self,
        target_return: float,
        mode: str = "reduce",
        in_keys: Optional[Sequence[NestedKey]] = None,
        out_keys: Optional[Sequence[NestedKey]] = None,
    ):
        if in_keys is None:
            in_keys = ["reward"]
        if out_keys is None:
            out_keys = ["target_return"]
        if mode not in self.MODES:
            raise ValueError(self.MODE_ERR)

        super().__init__(in_keys=in_keys, out_keys=out_keys)
        self.target_return = target_return
        self.mode = mode

    def reset(self, tensordict: TensorDict):
        init_target_return = torch.full(
            size=(*tensordict.batch_size, 1),
            fill_value=self.target_return,
            dtype=torch.float32,
            device=tensordict.device,
        )

        for out_key in self.out_keys:
            target_return = tensordict.get(out_key, default=None)

            if target_return is None:
                target_return = init_target_return

            tensordict.set(
                out_key,
                target_return,
            )
        return tensordict

    def _call(self, tensordict: TensorDict) -> TensorDict:
        for in_key, out_key in zip(self.in_keys, self.out_keys):
            if in_key in tensordict.keys(include_nested=True):
                target_return = self._apply_transform(
                    tensordict.get(in_key), tensordict.get(out_key)
                )
                tensordict.set(out_key, target_return)
            elif not self.missing_tolerance:
                raise KeyError(f"'{in_key}' not found in tensordict {tensordict}")
        return tensordict

    def _step(
        self, tensordict: TensorDictBase, next_tensordict: TensorDictBase
    ) -> TensorDictBase:
        for out_key in self.out_keys:
            next_tensordict.set(out_key, tensordict.get(out_key))
        return super()._step(tensordict, next_tensordict)

    def _apply_transform(
        self, reward: torch.Tensor, target_return: torch.Tensor
    ) -> torch.Tensor:
        if self.mode == "reduce":
            target_return = target_return - reward
            return target_return
        elif self.mode == "constant":
            return target_return
        else:
            raise ValueError("Unknown mode: {}".format(self.mode))

    def forward(self, tensordict: TensorDictBase) -> TensorDictBase:
        raise NotImplementedError(
            FORWARD_NOT_IMPLEMENTED.format(self.__class__.__name__)
        )

    def transform_observation_spec(
        self, observation_spec: CompositeSpec
    ) -> CompositeSpec:
        if not isinstance(observation_spec, CompositeSpec):
            raise ValueError(
                f"observation_spec was expected to be of type CompositeSpec. Got {type(observation_spec)} instead."
            )

        target_return_spec = BoundedTensorSpec(
            minimum=-float("inf"),
            maximum=self.target_return,
            shape=self.parent.reward_spec.shape,
            dtype=self.parent.reward_spec.dtype,
            device=self.parent.reward_spec.device,
        )
        observation_spec[self.out_keys[0]] = target_return_spec

        return observation_spec


class RewardClipping(Transform):
    """Clips the reward between `clamp_min` and `clamp_max`.

    Args:
        clip_min (scalar): minimum value of the resulting reward.
        clip_max (scalar): maximum value of the resulting reward.

    """

    def __init__(
        self,
        clamp_min: float = None,
        clamp_max: float = None,
        in_keys: Optional[Sequence[NestedKey]] = None,
        out_keys: Optional[Sequence[NestedKey]] = None,
    ):
        if in_keys is None:
            in_keys = ["reward"]
        super().__init__(in_keys=in_keys, out_keys=out_keys)
        clamp_min_tensor = (
            clamp_min if isinstance(clamp_min, Tensor) else torch.tensor(clamp_min)
        )
        clamp_max_tensor = (
            clamp_max if isinstance(clamp_max, Tensor) else torch.tensor(clamp_max)
        )
        self.register_buffer("clamp_min", clamp_min_tensor)
        self.register_buffer("clamp_max", clamp_max_tensor)

    def _apply_transform(self, reward: torch.Tensor) -> torch.Tensor:
        if self.clamp_max is not None and self.clamp_min is not None:
            reward = reward.clamp(self.clamp_min, self.clamp_max)
        elif self.clamp_min is not None:
            reward = reward.clamp_min(self.clamp_min)
        elif self.clamp_max is not None:
            reward = reward.clamp_max(self.clamp_max)
        return reward

    @_apply_to_composite
    def transform_reward_spec(self, reward_spec: TensorSpec) -> TensorSpec:
        if isinstance(reward_spec, UnboundedContinuousTensorSpec):
            return BoundedTensorSpec(
                self.clamp_min,
                self.clamp_max,
                shape=reward_spec.shape,
                device=reward_spec.device,
                dtype=reward_spec.dtype,
            )
        else:
            raise NotImplementedError(
                f"{self.__class__.__name__}.transform_reward_spec not "
                f"implemented for tensor spec of type"
                f" {type(reward_spec).__name__}"
            )

    def __repr__(self) -> str:
        return (
            f"{self.__class__.__name__}("
            f"clamp_min={float(self.clamp_min):4.4f}, clamp_max"
            f"={float(self.clamp_max):4.4f}, keys={self.in_keys})"
        )


class BinarizeReward(Transform):
    """Maps the reward to a binary value (0 or 1) if the reward is null or non-null, respectively."""

    def __init__(
        self,
        in_keys: Optional[Sequence[NestedKey]] = None,
        out_keys: Optional[Sequence[NestedKey]] = None,
    ):
        if in_keys is None:
            in_keys = ["reward"]
        super().__init__(in_keys=in_keys, out_keys=out_keys)

    def _apply_transform(self, reward: torch.Tensor) -> torch.Tensor:
        if not reward.shape or reward.shape[-1] != 1:
            raise RuntimeError(
                f"Reward shape last dimension must be singleton, got reward of shape {reward.shape}"
            )
        return (reward > 0.0).to(torch.long)

    @_apply_to_composite
    def transform_reward_spec(self, reward_spec: TensorSpec) -> TensorSpec:
        return BinaryDiscreteTensorSpec(
            n=1, device=reward_spec.device, shape=reward_spec.shape
        )


class Resize(ObservationTransform):
    """Resizes a pixel observation.

    Args:
        w (int): resulting width
        h (int): resulting height
        interpolation (str): interpolation method
    """

    def __init__(
        self,
        w: int,
        h: int,
        interpolation: str = "bilinear",
        in_keys: Optional[Sequence[NestedKey]] = None,
        out_keys: Optional[Sequence[NestedKey]] = None,
    ):
        if not _has_tv:
            raise ImportError(
                "Torchvision not found. The Resize transform relies on "
                "torchvision implementation. "
                "Consider installing this dependency."
            )
        if in_keys is None:
            in_keys = IMAGE_KEYS  # default
        super().__init__(in_keys=in_keys, out_keys=out_keys)
        self.w = int(w)
        self.h = int(h)
        self.interpolation = interpolation_fn(interpolation)

    def _apply_transform(self, observation: torch.Tensor) -> torch.Tensor:
        # flatten if necessary
        if observation.shape[-2:] == torch.Size([self.w, self.h]):
            return observation
        ndim = observation.ndimension()
        if ndim > 4:
            sizes = observation.shape[:-3]
            observation = torch.flatten(observation, 0, ndim - 4)
        observation = resize(
            observation,
            [self.w, self.h],
            interpolation=self.interpolation,
            antialias=True,
        )
        if ndim > 4:
            observation = observation.unflatten(0, sizes)

        return observation

    @_apply_to_composite
    def transform_observation_spec(self, observation_spec: TensorSpec) -> TensorSpec:
        space = observation_spec.space
        if isinstance(space, ContinuousBox):
            space.minimum = self._apply_transform(space.minimum)
            space.maximum = self._apply_transform(space.maximum)
            observation_spec.shape = space.minimum.shape
        else:
            observation_spec.shape = self._apply_transform(
                torch.zeros(observation_spec.shape)
            ).shape

        return observation_spec

    def __repr__(self) -> str:
        return (
            f"{self.__class__.__name__}("
            f"w={int(self.w)}, h={int(self.h)}, "
            f"interpolation={self.interpolation}, keys={self.in_keys})"
        )


class CenterCrop(ObservationTransform):
    """Crops the center of an image.

    Args:
        w (int): resulting width
        h (int, optional): resulting height. If None, then w is used (square crop).
        in_keys (sequence of NestedKey, optional): the entries to crop. If none is provided,
            :obj:`["pixels"]` is assumed.
        out_keys (sequence of NestedKey, optional): the cropped images keys. If none is
            provided, :obj:`in_keys` is assumed.

    """

    def __init__(
        self,
        w: int,
        h: int = None,
        in_keys: Optional[Sequence[NestedKey]] = None,
        out_keys: Optional[Sequence[NestedKey]] = None,
    ):
        if in_keys is None:
            in_keys = IMAGE_KEYS  # default
        super().__init__(in_keys=in_keys, out_keys=out_keys)
        self.w = w
        self.h = h if h else w

    def _apply_transform(self, observation: torch.Tensor) -> torch.Tensor:
        observation = center_crop(observation, [self.w, self.h])
        return observation

    @_apply_to_composite
    def transform_observation_spec(self, observation_spec: TensorSpec) -> TensorSpec:
        space = observation_spec.space
        if isinstance(space, ContinuousBox):
            space.minimum = self._apply_transform(space.minimum)
            space.maximum = self._apply_transform(space.maximum)
            observation_spec.shape = space.minimum.shape
        else:
            observation_spec.shape = self._apply_transform(
                torch.zeros(observation_spec.shape)
            ).shape
        return observation_spec

    def __repr__(self) -> str:
        return (
            f"{self.__class__.__name__}("
            f"w={float(self.w):4.4f}, h={float(self.h):4.4f}, "
        )


class FlattenObservation(ObservationTransform):
    """Flatten adjacent dimensions of a tensor.

    Args:
        first_dim (int): first dimension of the dimensions to flatten.
        last_dim (int): last dimension of the dimensions to flatten.
        in_keys (sequence of NestedKey, optional): the entries to flatten. If none is provided,
            :obj:`["pixels"]` is assumed.
        out_keys (sequence of NestedKey, optional): the flatten observation keys. If none is
            provided, :obj:`in_keys` is assumed.
        allow_positive_dim (bool, optional): if ``True``, positive dimensions are accepted.
            :obj:`FlattenObservation` will map these to the n^th feature dimension
            (ie n^th dimension after batch size of parent env) of the input tensor.
            Defaults to False, ie. non-negative dimensions are not permitted.
    """

    def __init__(
        self,
        first_dim: int,
        last_dim: int,
        in_keys: Optional[Sequence[NestedKey]] = None,
        out_keys: Optional[Sequence[NestedKey]] = None,
        allow_positive_dim: bool = False,
    ):
        if in_keys is None:
            in_keys = IMAGE_KEYS  # default
        super().__init__(in_keys=in_keys, out_keys=out_keys)
        if not allow_positive_dim and first_dim >= 0:
            raise ValueError(
                "first_dim should be smaller than 0 to accomodate for "
                "envs of different batch_sizes."
            )
        if not allow_positive_dim and last_dim >= 0:
            raise ValueError(
                "last_dim should be smaller than 0 to accomodate for "
                "envs of different batch_sizes."
            )
        self._first_dim = first_dim
        self._last_dim = last_dim

    @property
    def first_dim(self):
        if self._first_dim >= 0 and self.parent is not None:
            return len(self.parent.batch_size) + self._first_dim
        return self._first_dim

    @property
    def last_dim(self):
        if self._last_dim >= 0 and self.parent is not None:
            return len(self.parent.batch_size) + self._last_dim
        return self._last_dim

    def _apply_transform(self, observation: torch.Tensor) -> torch.Tensor:
        observation = torch.flatten(observation, self.first_dim, self.last_dim)
        return observation

    forward = ObservationTransform._call

    @_apply_to_composite
    def transform_observation_spec(self, observation_spec: TensorSpec) -> TensorSpec:
        space = observation_spec.space

        if isinstance(space, ContinuousBox):
            space.minimum = self._apply_transform(space.minimum)
            space.maximum = self._apply_transform(space.maximum)
            observation_spec.shape = space.minimum.shape
        else:
            observation_spec.shape = self._apply_transform(
                torch.zeros(observation_spec.shape)
            ).shape
        return observation_spec

    def __repr__(self) -> str:
        return (
            f"{self.__class__.__name__}("
            f"first_dim={int(self.first_dim)}, last_dim={int(self.last_dim)}, in_keys={self.in_keys}, out_keys={self.out_keys})"
        )


class UnsqueezeTransform(Transform):
    """Inserts a dimension of size one at the specified position.

    Args:
        unsqueeze_dim (int): dimension to unsqueeze. Must be negative (or allow_positive_dim
            must be turned on).
        allow_positive_dim (bool, optional): if ``True``, positive dimensions are accepted.
            :obj:`UnsqueezeTransform` will map these to the n^th feature dimension
            (ie n^th dimension after batch size of parent env) of the input tensor,
            independently from the tensordict batch size (ie positive dims may be
            dangerous in contexts where tensordict of different batch dimension
            are passed).
            Defaults to False, ie. non-negative dimensions are not permitted.
    """

    invertible = True

    @classmethod
    def __new__(cls, *args, **kwargs):
        cls._unsqueeze_dim = None
        return super().__new__(cls)

    def __init__(
        self,
        unsqueeze_dim: int,
        allow_positive_dim: bool = False,
        in_keys: Optional[Sequence[NestedKey]] = None,
        out_keys: Optional[Sequence[NestedKey]] = None,
        in_keys_inv: Optional[Sequence[NestedKey]] = None,
        out_keys_inv: Optional[Sequence[NestedKey]] = None,
    ):
        if in_keys is None:
            in_keys = []  # default
        super().__init__(
            in_keys=in_keys,
            out_keys=out_keys,
            in_keys_inv=in_keys_inv,
            out_keys_inv=out_keys_inv,
        )
        self.allow_positive_dim = allow_positive_dim
        if unsqueeze_dim >= 0 and not allow_positive_dim:
            raise RuntimeError(
                "unsqueeze_dim should be smaller than 0 to accomodate for "
                "envs of different batch_sizes. Turn allow_positive_dim to accomodate "
                "for positive unsqueeze_dim."
            )
        self._unsqueeze_dim = unsqueeze_dim

    @property
    def unsqueeze_dim(self):
        if self._unsqueeze_dim >= 0 and self.parent is not None:
            return len(self.parent.batch_size) + self._unsqueeze_dim
        return self._unsqueeze_dim

    def _apply_transform(self, observation: torch.Tensor) -> torch.Tensor:
        observation = observation.unsqueeze(self.unsqueeze_dim)
        return observation

    def _inv_apply_transform(self, observation: torch.Tensor) -> torch.Tensor:
        observation = observation.squeeze(self.unsqueeze_dim)
        return observation

    def _transform_spec(self, spec: TensorSpec):
        space = spec.space
        if isinstance(space, ContinuousBox):
            space.minimum = self._apply_transform(space.minimum)
            space.maximum = self._apply_transform(space.maximum)
            spec.shape = space.minimum.shape
        else:
            spec.shape = self._apply_transform(torch.zeros(spec.shape)).shape
        return spec

    def _inv_transform_spec(self, spec: TensorSpec) -> None:
        space = spec.space
        if isinstance(space, ContinuousBox):
            space.minimum = self._inv_apply_transform(space.minimum)
            space.maximum = self._inv_apply_transform(space.maximum)
            spec.shape = space.minimum.shape
        else:
            spec.shape = self._inv_apply_transform(torch.zeros(spec.shape)).shape
        return spec

    @_apply_to_composite_inv
    def transform_input_spec(self, input_spec: TensorSpec) -> TensorSpec:
        return self._inv_transform_spec(input_spec)

    @_apply_to_composite
    def transform_reward_spec(self, reward_spec: TensorSpec) -> TensorSpec:
        reward_key = self.parent.reward_key if self.parent is not None else "reward"
        if reward_key in self.in_keys:
            reward_spec = self._transform_spec(reward_spec)
        return reward_spec

    @_apply_to_composite
    def transform_observation_spec(self, observation_spec: TensorSpec) -> TensorSpec:
        return self._transform_spec(observation_spec)

    def __repr__(self) -> str:
        s = (
            f"{self.__class__.__name__}(unsqueeze_dim={self.unsqueeze_dim}, in_keys={self.in_keys}, out_keys={self.out_keys},"
            f" in_keys_inv={self.in_keys_inv}, out_keys_inv={self.out_keys_inv})"
        )
        return s


class SqueezeTransform(UnsqueezeTransform):
    """Removes a dimension of size one at the specified position.

    Args:
        squeeze_dim (int): dimension to squeeze.
    """

    invertible = True

    def __init__(
        self,
        squeeze_dim: int,
        *args,
        in_keys: Optional[Sequence[str]] = None,
        out_keys: Optional[Sequence[str]] = None,
        in_keys_inv: Optional[Sequence[str]] = None,
        out_keys_inv: Optional[Sequence[str]] = None,
        **kwargs,
    ):
        super().__init__(
            squeeze_dim,
            *args,
            in_keys=in_keys,
            out_keys=out_keys,
            in_keys_inv=in_keys_inv,
            out_keys_inv=out_keys_inv,
            **kwargs,
        )

    @property
    def squeeze_dim(self):
        return super().unsqueeze_dim

    _apply_transform = UnsqueezeTransform._inv_apply_transform
    _inv_apply_transform = UnsqueezeTransform._apply_transform


class GrayScale(ObservationTransform):
    """Turns a pixel observation to grayscale."""

    def __init__(
        self,
        in_keys: Optional[Sequence[NestedKey]] = None,
        out_keys: Optional[Sequence[NestedKey]] = None,
    ):
        if in_keys is None:
            in_keys = IMAGE_KEYS
        super(GrayScale, self).__init__(in_keys=in_keys, out_keys=out_keys)

    def _apply_transform(self, observation: torch.Tensor) -> torch.Tensor:
        observation = F.rgb_to_grayscale(observation)
        return observation

    @_apply_to_composite
    def transform_observation_spec(self, observation_spec: TensorSpec) -> TensorSpec:
        space = observation_spec.space
        if isinstance(space, ContinuousBox):
            space.minimum = self._apply_transform(space.minimum)
            space.maximum = self._apply_transform(space.maximum)
            observation_spec.shape = space.minimum.shape
        else:
            observation_spec.shape = self._apply_transform(
                torch.zeros(observation_spec.shape)
            ).shape
        return observation_spec


class ObservationNorm(ObservationTransform):
    """Observation affine transformation layer.

    Normalizes an observation according to

    .. math::
        obs = obs * scale + loc

    Args:
        loc (number or tensor): location of the affine transform
        scale (number or tensor): scale of the affine transform
        in_keys (seuqence of NestedKey, optional): entries to be normalized. Defaults to ["observation", "pixels"].
            All entries will be normalized with the same values: if a different behaviour is desired
            (e.g. a different normalization for pixels and states) different :obj:`ObservationNorm`
            objects should be used.
        out_keys (seuqence of NestedKey, optional): output entries. Defaults to the value of `in_keys`.
        in_keys_inv (seuqence of NestedKey, optional): ObservationNorm also supports inverse transforms. This will
            only occur if a list of keys is provided to :obj:`in_keys_inv`. If none is provided,
            only the forward transform will be called.
        out_keys_inv (seuqence of NestedKey, optional): output entries for the inverse transform.
            Defaults to the value of `in_keys_inv`.
        standard_normal (bool, optional): if ``True``, the transform will be

            .. math::
                obs = (obs-loc)/scale

            as it is done for standardization. Default is `False`.

    Examples:
        >>> torch.set_default_tensor_type(torch.DoubleTensor)
        >>> r = torch.randn(100, 3)*torch.randn(3) + torch.randn(3)
        >>> td = TensorDict({'obs': r}, [100])
        >>> transform = ObservationNorm(
        ...     loc = td.get('obs').mean(0),
        ...     scale = td.get('obs').std(0),
        ...     in_keys=["obs"],
        ...     standard_normal=True)
        >>> _ = transform(td)
        >>> print(torch.isclose(td.get('obs').mean(0),
        ...     torch.zeros(3)).all())
        tensor(True)
        >>> print(torch.isclose(td.get('next_obs').std(0),
        ...     torch.ones(3)).all())
        tensor(True)

    The normalization stats can be automatically computed:
    Examples:
        >>> from torchrl.envs.libs.gym import GymEnv
        >>> torch.manual_seed(0)
        >>> env = GymEnv("Pendulum-v1")
        >>> env = TransformedEnv(env, ObservationNorm(in_keys=["observation"]))
        >>> env.set_seed(0)
        >>> env.transform.init_stats(100)
        >>> print(env.transform.loc, env.transform.scale)
        tensor([-1.3752e+01, -6.5087e-03,  2.9294e-03], dtype=torch.float32) tensor([14.9636,  2.5608,  0.6408], dtype=torch.float32)

    """

    _ERR_INIT_MSG = "Cannot have an mixed initialized and uninitialized loc and scale"

    def __init__(
        self,
        loc: Optional[float, torch.Tensor] = None,
        scale: Optional[float, torch.Tensor] = None,
        in_keys: Optional[Sequence[NestedKey]] = None,
        out_keys: Optional[Sequence[NestedKey]] = None,
        in_keys_inv: Optional[Sequence[NestedKey]] = None,
        out_keys_inv: Optional[Sequence[NestedKey]] = None,
        standard_normal: bool = False,
    ):
        if in_keys is None:
            in_keys = [
                "observation",
                "pixels",
            ]
        super().__init__(
            in_keys=in_keys,
            out_keys=out_keys,
            in_keys_inv=in_keys_inv,
            out_keys_inv=out_keys_inv,
        )
        if not isinstance(standard_normal, torch.Tensor):
            standard_normal = torch.tensor(standard_normal)
        self.register_buffer("standard_normal", standard_normal)
        self.eps = 1e-6

        if loc is not None and not isinstance(loc, torch.Tensor):
            loc = torch.tensor(loc, dtype=torch.get_default_dtype())
        elif loc is None:
            if scale is not None:
                raise ValueError(self._ERR_INIT_MSG)
            loc = nn.UninitializedBuffer()

        if scale is not None and not isinstance(scale, torch.Tensor):
            scale = torch.tensor(scale, dtype=torch.get_default_dtype())
            scale = scale.clamp_min(self.eps)
        elif scale is None:
            # check that loc is None too
            if not isinstance(loc, nn.UninitializedBuffer):
                raise ValueError(self._ERR_INIT_MSG)
            scale = nn.UninitializedBuffer()

        # self.observation_spec_key = observation_spec_key
        self.register_buffer("loc", loc)
        self.register_buffer("scale", scale)

    @property
    def initialized(self):
        return not isinstance(self.loc, nn.UninitializedBuffer)

    def init_stats(
        self,
        num_iter: int,
        reduce_dim: Union[int, Tuple[int]] = 0,
        cat_dim: Optional[int] = None,
        key: Optional[NestedKey] = None,
        keep_dims: Optional[Tuple[int]] = None,
    ) -> None:
        """Initializes the loc and scale stats of the parent environment.

        Normalization constant should ideally make the observation statistics approach
        those of a standard Gaussian distribution. This method computes a location
        and scale tensor that will empirically compute the mean and standard
        deviation of a Gaussian distribution fitted on data generated randomly with
        the parent environment for a given number of steps.

        Args:
            num_iter (int): number of random iterations to run in the environment.
            reduce_dim (int or tuple of int, optional): dimension to compute the mean and std over.
                Defaults to 0.
            cat_dim (int, optional): dimension along which the batches collected will be concatenated.
                It must be part equal to reduce_dim (if integer) or part of the reduce_dim tuple.
                Defaults to the same value as reduce_dim.
            key (NestedKey, optional): if provided, the summary statistics will be
                retrieved from that key in the resulting tensordicts.
                Otherwise, the first key in :obj:`ObservationNorm.in_keys` will be used.
            keep_dims (tuple of int, optional): the dimensions to keep in the loc and scale.
                For instance, one may want the location and scale to have shape [C, 1, 1]
                when normalizing a 3D tensor over the last two dimensions, but not the
                third. Defaults to None.

        """
        if cat_dim is None:
            cat_dim = reduce_dim
            if not isinstance(cat_dim, int):
                raise ValueError(
                    "cat_dim must be specified if reduce_dim is not an integer."
                )
        if (isinstance(reduce_dim, tuple) and cat_dim not in reduce_dim) or (
            isinstance(reduce_dim, int) and cat_dim != reduce_dim
        ):
            raise ValueError("cat_dim must be part of or equal to reduce_dim.")
        if self.initialized:
            raise RuntimeError(
                f"Loc/Scale are already initialized: ({self.loc}, {self.scale})"
            )

        if len(self.in_keys) > 1 and key is None:
            raise RuntimeError(
                "Transform has multiple in_keys but no specific key was passed as an argument"
            )
        key = self.in_keys[0] if key is None else key

        def raise_initialization_exception(module):
            if isinstance(module, ObservationNorm) and not module.initialized:
                raise RuntimeError(
                    "ObservationNorms need to be initialized in the right order."
                    "Trying to initialize an ObservationNorm "
                    "while a parent ObservationNorm transform is still uninitialized"
                )

        parent = self.parent
        if parent is None:
            raise RuntimeError(
                "Cannot initialize the transform if parent env is not defined."
            )
        parent.apply(raise_initialization_exception)

        collected_frames = 0
        data = []
        while collected_frames < num_iter:
            tensordict = parent.rollout(max_steps=num_iter)
            collected_frames += tensordict.numel()
            data.append(tensordict.get(key))

        data = torch.cat(data, cat_dim)
        if isinstance(reduce_dim, int):
            reduce_dim = [reduce_dim]
        # make all reduce_dim and keep_dims negative
        reduce_dim = sorted(dim if dim < 0 else dim - data.ndim for dim in reduce_dim)

        if keep_dims is not None:
            keep_dims = sorted(dim if dim < 0 else dim - data.ndim for dim in keep_dims)
            if not all(k in reduce_dim for k in keep_dims):
                raise ValueError("keep_dim elements must be part of reduce_dim list.")
        else:
            keep_dims = []
        loc = data.mean(reduce_dim, keepdim=True)
        scale = data.std(reduce_dim, keepdim=True)
        for r in reduce_dim:
            if r not in keep_dims:
                loc = loc.squeeze(r)
                scale = scale.squeeze(r)

        if not self.standard_normal:
            scale = 1 / scale.clamp_min(self.eps)
            loc = -loc * scale

        if not torch.isfinite(loc).all():
            raise RuntimeError("Non-finite values found in loc")
        if not torch.isfinite(scale).all():
            raise RuntimeError("Non-finite values found in scale")
        self.loc.materialize(shape=loc.shape, dtype=loc.dtype)
        self.loc.copy_(loc)
        self.scale.materialize(shape=scale.shape, dtype=scale.dtype)
        self.scale.copy_(scale.clamp_min(self.eps))

    def _apply_transform(self, obs: torch.Tensor) -> torch.Tensor:
        if not self.initialized:
            raise RuntimeError(
                "Loc/Scale have not been initialized. Either pass in values in the constructor "
                "or call the init_stats method"
            )
        if self.standard_normal:
            loc = self.loc
            scale = self.scale
            return (obs - loc) / scale
        else:
            scale = self.scale
            loc = self.loc
            return obs * scale + loc

    def _inv_apply_transform(self, obs: torch.Tensor) -> torch.Tensor:
        if self.loc is None or self.scale is None:
            raise RuntimeError(
                "Loc/Scale have not been initialized. Either pass in values in the constructor "
                "or call the init_stats method"
            )
        if not self.standard_normal:
            loc = self.loc
            scale = self.scale
            return (obs - loc) / scale
        else:
            scale = self.scale
            loc = self.loc
            return obs * scale + loc

    @_apply_to_composite
    def transform_observation_spec(self, observation_spec: TensorSpec) -> TensorSpec:
        space = observation_spec.space
        if isinstance(space, ContinuousBox):
            space.minimum = self._apply_transform(space.minimum)
            space.maximum = self._apply_transform(space.maximum)
        return observation_spec

    @_apply_to_composite_inv
    def transform_input_spec(self, input_spec: TensorSpec) -> TensorSpec:
        space = input_spec.space
        if isinstance(space, ContinuousBox):
            space.minimum = self._apply_transform(space.minimum)
            space.maximum = self._apply_transform(space.maximum)
        return input_spec

    def __repr__(self) -> str:
        if self.initialized and (self.loc.numel() == 1 and self.scale.numel() == 1):
            return (
                f"{self.__class__.__name__}("
                f"loc={float(self.loc):4.4f}, scale"
                f"={float(self.scale):4.4f}, keys={self.in_keys})"
            )
        else:
            return super().__repr__()


class CatFrames(ObservationTransform):
    """Concatenates successive observation frames into a single tensor.

    This can, for instance, account for movement/velocity of the observed
    feature. Proposed in "Playing Atari with Deep Reinforcement Learning" (
    https://arxiv.org/pdf/1312.5602.pdf).

    When used within a transformed environment,
    :class:`CatFrames` is a stateful class, and it can be reset to its native state by
    calling the :meth:`~.reset` method. This method accepts tensordicts with a
    ``"_reset"`` entry that indicates which buffer to reset.

    Args:
        N (int): number of observation to concatenate.
        dim (int): dimension along which concatenate the
            observations. Should be negative, to ensure that it is compatible
            with environments of different batch_size.
        in_keys (seuqence of NestedKey, optional): keys pointing to the frames that have
            to be concatenated. Defaults to ["pixels"].
        out_keys (seuqence of NestedKey, optional): keys pointing to where the output
            has to be written. Defaults to the value of `in_keys`.
        padding (str, optional): the padding method. One of ``"same"`` or ``"zeros"``.
            Defaults to ``"same"``, ie. the first value is uesd for padding.
        as_inverse (bool, optional): if ``True``, the transform is applied as an inverse transform. Defaults to ``False``.

    Examples:
        >>> from torchrl.envs.libs.gym import GymEnv
        >>> env = TransformedEnv(GymEnv('Pendulum-v1'),
        ...     Compose(
        ...         UnsqueezeTransform(-1, in_keys=["observation"]),
        ...         CatFrames(N=4, dim=-1, in_keys=["observation"]),
        ...     )
        ... )
        >>> print(env.rollout(3))

    The :class:`CatFrames` transform can also be used offline to reproduce the
    effect of the online frame concatenation at a different scale (or for the
    purpose of limiting the memory consumption). The followin example
    gives the complete picture, together with the usage of a :class:`torchrl.data.ReplayBuffer`:

    Examples:
        >>> from torchrl.envs import UnsqueezeTransform, CatFrames
        >>> from torchrl.collectors import SyncDataCollector, RandomPolicy
        >>> # Create a transformed environment with CatFrames: notice the usage of UnsqueezeTransform to create an extra dimension
        >>> env = TransformedEnv(
        ...     GymEnv("CartPole-v1", from_pixels=True),
        ...     Compose(
        ...         ToTensorImage(in_keys=["pixels"], out_keys=["pixels_trsf"]),
        ...         Resize(in_keys=["pixels_trsf"], w=64, h=64),
        ...         GrayScale(in_keys=["pixels_trsf"]),
        ...         UnsqueezeTransform(-4, in_keys=["pixels_trsf"]),
        ...         CatFrames(dim=-4, N=4, in_keys=["pixels_trsf"]),
        ...     )
        ... )
        >>> # we design a collector
        >>> collector = SyncDataCollector(
        ...     env,
        ...     RandomPolicy(env.action_spec),
        ...     frames_per_batch=10,
        ...     total_frames=1000,
        ... )
        >>> for data in collector:
        ...     print(data)
        ...     break
        >>> # now let's create a transform for the replay buffer. We don't need to unsqueeze the data here.
        >>> # however, we need to point to both the pixel entry at the root and at the next levels:
        >>> t = Compose(
        ...         ToTensorImage(in_keys=["pixels", ("next", "pixels")], out_keys=["pixels_trsf", ("next", "pixels_trsf")]),
        ...         Resize(in_keys=["pixels_trsf", ("next", "pixels_trsf")], w=64, h=64),
        ...         GrayScale(in_keys=["pixels_trsf", ("next", "pixels_trsf")]),
        ...         CatFrames(dim=-4, N=4, in_keys=["pixels_trsf", ("next", "pixels_trsf")]),
        ... )
        >>> from torchrl.data import TensorDictReplayBuffer, LazyMemmapStorage
        >>> rb = TensorDictReplayBuffer(storage=LazyMemmapStorage(1000), transform=t, batch_size=16)
        >>> data_exclude = data.exclude("pixels_trsf", ("next", "pixels_trsf"))
        >>> rb.add(data_exclude)
        >>> s = rb.sample(1) # the buffer has only one element
        >>> # let's check that our sample is the same as the batch collected during inference
        >>> assert (data.exclude("collector")==s.squeeze(0).exclude("index", "collector")).all()

    """

    inplace = False
    _CAT_DIM_ERR = (
        "dim must be > 0 to accomodate for tensordict of "
        "different batch-sizes (since negative dims are batch invariant)."
    )
    ACCEPTED_PADDING = {"same", "zeros"}

    def __init__(
        self,
        N: int,
        dim: int,
        in_keys: Optional[Sequence[NestedKey]] = None,
        out_keys: Optional[Sequence[NestedKey]] = None,
        padding="same",
        as_inverse=False,
    ):
        if in_keys is None:
            in_keys = IMAGE_KEYS
        super().__init__(in_keys=in_keys, out_keys=out_keys)
        self.N = N
        if dim > 0:
            raise ValueError(self._CAT_DIM_ERR)
        self.dim = dim
        if padding not in self.ACCEPTED_PADDING:
            raise ValueError(f"padding must be one of {self.ACCEPTED_PADDING}")
        self.padding = padding
        for in_key in self.in_keys:
            buffer_name = f"_cat_buffers_{in_key}"
            self.register_buffer(
                buffer_name,
                torch.nn.parameter.UninitializedBuffer(
                    device=torch.device("cpu"), dtype=torch.get_default_dtype()
                ),
            )
        # keeps track of calls to _reset since it's only _call that will populate the buffer
        self._just_reset = False
        self.as_inverse = as_inverse

    def reset(self, tensordict: TensorDictBase) -> TensorDictBase:
        """Resets _buffers."""
        _reset = tensordict.get("_reset", None)
        if _reset is None:
            parent = self.parent
            if parent is not None:
                parent_device = parent.device
                if self.as_inverse:
                    raise Exception(
                        "CatFrames as inverse is not supported as a transform for environments, only for replay buffers."
                    )
            else:
                parent_device = None
            _reset = torch.ones(
                self.parent.done_spec.shape if self.parent else tensordict.batch_size,
                dtype=torch.bool,
                device=parent_device,
            )
        _reset = _reset.sum(
            tuple(range(tensordict.batch_dims, _reset.ndim)), dtype=torch.bool
        )

        for in_key in self.in_keys:
            buffer_name = f"_cat_buffers_{in_key}"
            buffer = getattr(self, buffer_name)
            if isinstance(buffer, torch.nn.parameter.UninitializedBuffer):
                continue
            buffer[_reset] = 0

        self._just_reset = True
        return tensordict

    def _make_missing_buffer(self, data, buffer_name):
        shape = list(data.shape)
        d = shape[self.dim]
        shape[self.dim] = d * self.N
        shape = torch.Size(shape)
        getattr(self, buffer_name).materialize(shape)
        buffer = getattr(self, buffer_name).to(data.dtype).to(data.device).zero_()
        setattr(self, buffer_name, buffer)
        return buffer

    def _inv_call(self, tensordict: TensorDictBase) -> torch.Tensor:
        if self.as_inverse:
            return self.unfolding(tensordict)
        else:
            return tensordict

    def _call(self, tensordict: TensorDictBase) -> TensorDictBase:
        """Update the episode tensordict with max pooled keys."""
        _reset = tensordict.get("_reset", None)
        if _reset is not None:
            _reset = _reset.sum(
                tuple(range(tensordict.batch_dims, _reset.ndim)), dtype=torch.bool
            )

        for in_key, out_key in zip(self.in_keys, self.out_keys):
            # Lazy init of buffers
            buffer_name = f"_cat_buffers_{in_key}"
            data = tensordict[in_key]
            d = data.size(self.dim)
            buffer = getattr(self, buffer_name)
            if isinstance(buffer, torch.nn.parameter.UninitializedBuffer):
                buffer = self._make_missing_buffer(data, buffer_name)
            # shift obs 1 position to the right
            if self._just_reset or (_reset is not None and _reset.any()):
                data_in = buffer[_reset]
                shape = [1 for _ in data_in.shape]
                shape[self.dim] = self.N
                if self.padding == "same":
                    buffer[_reset] = buffer[_reset].copy_(
                        data[_reset].repeat(shape).clone()
                    )
                elif self.padding == "zeros":
                    buffer[_reset] = 0
                else:
                    # make linter happy. An exception has already been raised
                    raise NotImplementedError
            buffer.copy_(torch.roll(buffer, shifts=-d, dims=self.dim))
            # add new obs
            idx = self.dim
            if idx < 0:
                idx = buffer.ndimension() + idx
            else:
                raise ValueError(self._CAT_DIM_ERR)
            idx = [slice(None, None) for _ in range(idx)] + [slice(-d, None)]
            buffer[idx].copy_(data)
            # add to tensordict
            tensordict.set(out_key, buffer.clone())
        self._just_reset = False
        return tensordict

    @_apply_to_composite
    def transform_observation_spec(self, observation_spec: TensorSpec) -> TensorSpec:
        space = observation_spec.space
        if isinstance(space, ContinuousBox):
            space.minimum = torch.cat([space.minimum] * self.N, self.dim)
            space.maximum = torch.cat([space.maximum] * self.N, self.dim)
            observation_spec.shape = space.minimum.shape
        else:
            shape = list(observation_spec.shape)
            shape[self.dim] = self.N * shape[self.dim]
            observation_spec.shape = torch.Size(shape)
        return observation_spec

    def forward(self, tensordict: TensorDictBase) -> TensorDictBase:
        if self.as_inverse:
            return tensordict
        else:
            return self.unfolding(tensordict)

    def unfolding(self, tensordict: TensorDictBase) -> TensorDictBase:
        # it is assumed that the last dimension of the tensordict is the time dimension
        if not tensordict.ndim:
            raise ValueError(
                "CatFrames cannot process unbatched tensordict instances. "
                "Make sure your input has more than one dimension and "
                "the time dimension is marked as 'time', e.g., "
                "`tensordict.refine_names(None, 'time', None)`."
            )
        i = 0
        for i, name in enumerate(tensordict.names):  # noqa: B007
            if name == "time":
                break
        else:
            warnings.warn(
                "The last dimension of the tensordict should be marked as 'time'. "
                "CatFrames will unfold the data along the time dimension assuming that "
                "the time dimension is the last dimension of the input tensordict. "
                "Define a 'time' dimension name (e.g., `tensordict.refine_names(..., 'time')`) to skip this warning. ",
                category=UserWarning,
            )
        tensordict_orig = tensordict
        if i != tensordict.ndim - 1:
            tensordict = tensordict.transpose(tensordict.ndim - 1, i)
        # first sort the in_keys with strings and non-strings
        in_keys = list(
            zip(
                (in_key, out_key)
                for in_key, out_key in zip(self.in_keys, self.out_keys)
                if isinstance(in_key, str) or len(in_key) == 1
            )
        )
        in_keys += list(
            zip(
                (in_key, out_key)
                for in_key, out_key in zip(self.in_keys, self.out_keys)
                if not isinstance(in_key, str) and not len(in_key) == 1
            )
        )
        for in_key, out_key in zip(self.in_keys, self.out_keys):
            # check if we have an obs in "next" that has already been processed.
            # If so, we must add an offset
            data = tensordict.get(in_key)
            if isinstance(in_key, tuple) and in_key[0] == "next":
                # let's get the out_key we have already processed
                prev_out_key = dict(zip(self.in_keys, self.out_keys))[in_key[1]]
                prev_val = tensordict.get(prev_out_key)
                # the first item is located along `dim+1` at the last index of the
                # first time index
                idx = (
                    [slice(None)] * (tensordict.ndim - 1)
                    + [0]
                    + [..., -1]
                    + [slice(None)] * (abs(self.dim) - 1)
                )
                first_val = prev_val[tuple(idx)].unsqueeze(tensordict.ndim - 1)
                data0 = [first_val] * (self.N - 1)
                if self.padding == "zeros":
                    data0 = [torch.zeros_like(elt) for elt in data0[:-1]] + data0[-1:]
                elif self.padding == "same":
                    pass
                else:
                    # make linter happy. An exception has already been raised
                    raise NotImplementedError
            elif self.padding == "same":
                idx = [slice(None)] * (tensordict.ndim - 1) + [0]
                data0 = [data[tuple(idx)].unsqueeze(tensordict.ndim - 1)] * (self.N - 1)
            elif self.padding == "zeros":
                idx = [slice(None)] * (tensordict.ndim - 1) + [0]
                data0 = [
                    torch.zeros_like(data[tuple(idx)]).unsqueeze(tensordict.ndim - 1)
                ] * (self.N - 1)
            else:
                # make linter happy. An exception has already been raised
                raise NotImplementedError

            data = torch.cat(data0 + [data], tensordict.ndim - 1)

            data = data.unfold(tensordict.ndim - 1, self.N, 1)
            data = data.permute(
                *range(0, data.ndim + self.dim),
                -1,
                *range(data.ndim + self.dim, data.ndim - 1),
            )
            tensordict.set(out_key, data)
        return tensordict_orig

    def __repr__(self) -> str:
        return (
            f"{self.__class__.__name__}(N={self.N}, dim"
            f"={self.dim}, keys={self.in_keys})"
        )


class RewardScaling(Transform):
    """Affine transform of the reward.

     The reward is transformed according to:

    .. math::
        reward = reward * scale + loc

    Args:
        loc (number or torch.Tensor): location of the affine transform
        scale (number or torch.Tensor): scale of the affine transform
        standard_normal (bool, optional): if ``True``, the transform will be

            .. math::
                reward = (reward-loc)/scale

            as it is done for standardization. Default is `False`.
    """

    def __init__(
        self,
        loc: Union[float, torch.Tensor],
        scale: Union[float, torch.Tensor],
        in_keys: Optional[Sequence[NestedKey]] = None,
        standard_normal: bool = False,
    ):
        if in_keys is None:
            in_keys = ["reward"]
        super().__init__(in_keys=in_keys)
        if not isinstance(standard_normal, torch.Tensor):
            standard_normal = torch.tensor(standard_normal)
        self.register_buffer("standard_normal", standard_normal)

        if not isinstance(loc, torch.Tensor):
            loc = torch.tensor(loc)
        if not isinstance(scale, torch.Tensor):
            scale = torch.tensor(scale)

        self.register_buffer("loc", loc)
        self.register_buffer("scale", scale.clamp_min(1e-6))

    def _apply_transform(self, reward: torch.Tensor) -> torch.Tensor:
        if self.standard_normal:
            loc = self.loc
            scale = self.scale
            reward = (reward - loc) / scale
            return reward
        else:
            scale = self.scale
            loc = self.loc
            reward = reward * scale + loc
            return reward

    @_apply_to_composite
    def transform_reward_spec(self, reward_spec: TensorSpec) -> TensorSpec:
        if isinstance(reward_spec, UnboundedContinuousTensorSpec):
            return reward_spec
        else:
            raise NotImplementedError(
                f"{self.__class__.__name__}.transform_reward_spec not "
                f"implemented for tensor spec of type"
                f" {type(reward_spec).__name__}"
            )

    def __repr__(self) -> str:
        return (
            f"{self.__class__.__name__}("
            f"loc={self.loc.item():4.4f}, scale={self.scale.item():4.4f}, "
            f"keys={self.in_keys})"
        )


class FiniteTensorDictCheck(Transform):
    """This transform will check that all the items of the tensordict are finite, and raise an exception if they are not."""

    def __init__(self):
        super().__init__(in_keys=[])

    def _call(self, tensordict: TensorDictBase) -> TensorDictBase:
        tensordict.apply(check_finite)
        return tensordict

    forward = _call


class DoubleToFloat(Transform):
    """Maps actions float to double before they are called on the environment.

    Depending on whether the ``in_keys`` or ``in_keys_inv`` are provided
    during construction, the class behaviour will change:

      * If the keys are provided, those entries and those entries only will be
        transformed from ``float64`` to ``float32`` entries;
      * If the keys are not provided and the object is within an environment
        register of transforms, the input and output specs that have a dtype
        set to ``float64`` will be used as in_keys_inv / in_keys respectively.
      * If the keys are not provided and the object is used without an
        environment, the ``forward`` / ``inverse`` pass will scan through the
        input tensordict for all float64 values and map them to a float32
        tensor. For large data structures, this can impact performance as this
        scanning doesn't come for free. The keys to be
        transformed will not be cached.

    Args:
        in_keys (sequence of NestedKey, optional): list of double keys to be converted to
            float before being exposed to external objects and functions.
        in_keys_inv (sequence of NestedKey, optional): list of float keys to be converted to
            double before being passed to the contained base_env or storage.

    Examples:
        >>> td = TensorDict(
        ...     {'obs': torch.ones(1, dtype=torch.double),
        ...     'not_transformed': torch.ones(1, dtype=torch.double),
        ... }, [])
        >>> transform = DoubleToFloat(in_keys=["obs"])
        >>> _ = transform(td)
        >>> print(td.get("obs").dtype)
        torch.float32
        >>> print(td.get("not_transformed").dtype)
        torch.float64

    In "automatic" mode, all float64 entries are transformed:

    Examples:
        >>> td = TensorDict(
        ...     {'obs': torch.ones(1, dtype=torch.double),
        ...     'not_transformed': torch.ones(1, dtype=torch.double),
        ... }, [])
        >>> transform = DoubleToFloat()
        >>> _ = transform(td)
        >>> print(td.get("obs").dtype)
        torch.float32
        >>> print(td.get("not_transformed").dtype)
        torch.float32

    The same behaviour is the rule when environments are constructedw without
    specifying the transform keys:

    Examples:
        >>> class MyEnv(EnvBase):
        ...     def __init__(self):
        ...         super().__init__()
        ...         self.observation_spec = CompositeSpec(obs=UnboundedContinuousTensorSpec((), dtype=torch.float64))
        ...         self.action_spec = UnboundedContinuousTensorSpec((), dtype=torch.float64)
        ...         self.reward_spec = UnboundedContinuousTensorSpec((1,), dtype=torch.float64)
        ...         self.done_spec = UnboundedContinuousTensorSpec((1,), dtype=torch.bool)
        ...     def _reset(self, data=None):
        ...         return TensorDict({"done": torch.zeros((1,), dtype=torch.bool), **self.observation_spec.rand()}, [])
        ...     def _step(self, data):
        ...         assert data["action"].dtype == torch.float64
        ...         reward = self.reward_spec.rand()
        ...         done = torch.zeros((1,), dtype=torch.bool)
        ...         obs = self.observation_spec.rand()
        ...         assert reward.dtype == torch.float64
        ...         assert obs["obs"].dtype == torch.float64
        ...         return obs.select().set("next", obs.update({"reward": reward, "done": done}))
        ...     def _set_seed(self, seed):
        ...         pass
        >>> env = TransformedEnv(MyEnv(), DoubleToFloat())
        >>> assert env.action_spec.dtype == torch.float32
        >>> assert env.observation_spec["obs"].dtype == torch.float32
        >>> assert env.reward_spec.dtype == torch.float32, env.reward_spec.dtype
        >>> print(env.rollout(2))
        TensorDict(
            fields={
                action: Tensor(shape=torch.Size([2]), device=cpu, dtype=torch.float32, is_shared=False),
                done: Tensor(shape=torch.Size([2, 1]), device=cpu, dtype=torch.bool, is_shared=False),
                next: TensorDict(
                    fields={
                        done: Tensor(shape=torch.Size([2, 1]), device=cpu, dtype=torch.bool, is_shared=False),
                        obs: Tensor(shape=torch.Size([2]), device=cpu, dtype=torch.float32, is_shared=False),
                        reward: Tensor(shape=torch.Size([2, 1]), device=cpu, dtype=torch.float32, is_shared=False)},
                    batch_size=torch.Size([2]),
                    device=cpu,
                    is_shared=False),
                obs: Tensor(shape=torch.Size([2]), device=cpu, dtype=torch.float32, is_shared=False)},
            batch_size=torch.Size([2]),
            device=cpu,
            is_shared=False)
        >>> assert env.transform.in_keys == ["obs", "reward"]
        >>> assert env.transform.in_keys_inv == ["action"]

    """

    invertible = True

    def __init__(
        self,
        in_keys: Optional[Sequence[NestedKey]] = None,
        in_keys_inv: Optional[Sequence[NestedKey]] = None,
    ):
        if in_keys is None:
            self._keys_unset = True
            in_keys = []
        else:
            self._keys_unset = False
        if in_keys_inv is None:
            self._keys_inv_unset = True
            in_keys_inv = []
        else:
            self._keys_inv_unset = False

        super().__init__(in_keys=in_keys, in_keys_inv=in_keys_inv)

    def _set_in_keys(self):
        env_base = self.parent
        if env_base is not None:
            # retrieve the specs that are float32
            if self._keys_unset:
                in_keys = []
                observation_spec = env_base.observation_spec
                for key, spec in observation_spec.items(True, True):
                    if spec.dtype == torch.float64:
                        in_keys.append(unravel_key(key))
                reward_spec = env_base.reward_spec
                if reward_spec.dtype == torch.float64:
                    in_keys.append(unravel_key(env_base.reward_key))

                self.in_keys = self.out_keys = in_keys
                self._keys_unset = False
            if self._keys_inv_unset:
                in_keys_inv = []
                state_spec = env_base.state_spec
                if state_spec is not None:
                    for key, spec in state_spec.items(True, True):
                        if spec.dtype == torch.float64:
                            in_keys_inv.append(unravel_key(key))
                action_spec = env_base.action_spec
                if action_spec.dtype == torch.float64:
                    in_keys_inv.append(unravel_key(env_base.action_key))
                self.in_keys_inv = self.out_keys_inv = in_keys_inv
                self._keys_inv_unset = False
            self._container.empty_cache()

    @dispatch(source="in_keys", dest="out_keys")
    def forward(self, tensordict: TensorDictBase) -> TensorDictBase:
        """Reads the input tensordict, and for the selected keys, applies the transform."""
        if self._keys_unset:
            self._set_in_keys()
            for in_key, data in tensordict.items(True, True):
                if data.dtype == torch.float64:
                    out_key = in_key
                    data = self._apply_transform(data)
                    tensordict.set(out_key, data)
            return tensordict
        return super().forward(tensordict)

    def _inv_call(self, tensordict: TensorDictBase) -> TensorDictBase:
        if self._keys_inv_unset:
            self._set_in_keys()
            # we can't differentiate between content of forward and inverse
            tensordict = tensordict.clone(False)
            for in_key, data in tensordict.items(True, True):
                if data.dtype == torch.float32:
                    out_key = in_key
                    data = self._inv_apply_transform(data)
                    tensordict.set(out_key, data)
            return tensordict
        return super()._inv_call(tensordict)

    def _apply_transform(self, obs: torch.Tensor) -> torch.Tensor:
        return obs.to(torch.float)

    def _inv_apply_transform(self, obs: torch.Tensor) -> torch.Tensor:
        return obs.to(torch.double)

    def _transform_spec(self, spec: TensorSpec) -> None:
        if isinstance(spec, CompositeSpec):
            for key in spec:
                self._transform_spec(spec[key])
        else:
            spec.dtype = torch.float
            space = spec.space
            if isinstance(space, ContinuousBox):
                space.minimum = space.minimum.to(torch.float)
                space.maximum = space.maximum.to(torch.float)

    def transform_input_spec(self, input_spec: TensorSpec) -> TensorSpec:
        if self._keys_inv_unset:
            self._set_in_keys()
        action_spec = input_spec["_action_spec"]
        state_spec = input_spec["_state_spec"]
        for key in self.in_keys_inv:
            if key in action_spec.keys(True):
                _spec = action_spec
            elif state_spec is not None and key in state_spec.keys(True):
                _spec = state_spec
            else:
                raise KeyError(f"Key {key} not found in state_spec and action_spec.")
            if _spec[key].dtype is not torch.double:
                raise TypeError(
                    f"input_spec[{key}].dtype is not double: {input_spec[key].dtype}"
                )
            self._transform_spec(_spec[key])
        return input_spec

    @_apply_to_composite
    def transform_reward_spec(self, reward_spec: TensorSpec) -> TensorSpec:
        if self._keys_unset:
            self._set_in_keys()
        reward_key = self.parent.reward_key if self.parent is not None else "reward"
        if unravel_key(reward_key) in self.in_keys:
            if reward_spec.dtype is not torch.double:
                raise TypeError("reward_spec.dtype is not double")

            self._transform_spec(reward_spec)
        return reward_spec

    def transform_observation_spec(self, observation_spec: TensorSpec) -> TensorSpec:
        if self._keys_unset:
            self._set_in_keys()
        return self._transform_observation_spec(observation_spec)

    @_apply_to_composite
    def _transform_observation_spec(self, observation_spec: TensorSpec) -> TensorSpec:
        self._transform_spec(observation_spec)
        return observation_spec

    def __repr__(self) -> str:
        s = (
            f"{self.__class__.__name__}(in_keys={self.in_keys}, out_keys={self.out_keys}, "
            f"in_keys_inv={self.in_keys_inv}, out_keys_inv={self.out_keys_inv})"
        )
        return s


class CatTensors(Transform):
    """Concatenates several keys in a single tensor.

    This is especially useful if multiple keys describe a single state (e.g.
    "observation_position" and
    "observation_velocity")

    Args:
        in_keys (sequence of NestedKey): keys to be concatenated. If `None` (or not provided)
            the keys will be retrieved from the parent environment the first time
            the transform is used. This behaviour will only work if a parent is set.
        out_key (NestedKey): key of the resulting tensor.
        dim (int, optional): dimension along which the concatenation will occur.
            Default is -1.
        del_keys (bool, optional): if ``True``, the input values will be deleted after
            concatenation. Default is True.
        unsqueeze_if_oor (bool, optional): if ``True``, CatTensor will check that
            the dimension indicated exist for the tensors to concatenate. If not,
            the tensors will be unsqueezed along that dimension.
            Default is False.

    Examples:
        >>> transform = CatTensors(in_keys=["key1", "key2"])
        >>> td = TensorDict({"key1": torch.zeros(1, 1),
        ...     "key2": torch.ones(1, 1)}, [1])
        >>> _ = transform(td)
        >>> print(td.get("observation_vector"))
        tensor([[0., 1.]])
        >>> transform = CatTensors(in_keys=["key1", "key2"], dim=-2, unsqueeze_if_oor=True)
        >>> td = TensorDict({"key1": torch.zeros(1),
        ...     "key2": torch.ones(1)}, [])
        >>> _ = transform(td)
        >>> print(td.get("observation_vector").shape)
        torch.Size([2, 1])

    """

    invertible = False

    def __init__(
        self,
        in_keys: Optional[Sequence[NestedKey]] = None,
        out_key: NestedKey = "observation_vector",
        dim: int = -1,
        del_keys: bool = True,
        unsqueeze_if_oor: bool = False,
    ):
        self._initialized = in_keys is not None
        if not self._initialized:
            if dim != -1:
                raise ValueError(
                    "Lazy call to CatTensors is only supported when `dim=-1`."
                )
        else:
            in_keys = sorted(in_keys, key=_sort_keys)
        if not isinstance(out_key, (str, tuple)):
            raise Exception("CatTensors requires out_key to be of type NestedKey")
        # super().__init__(in_keys=in_keys)
        super(CatTensors, self).__init__(in_keys=in_keys, out_keys=[out_key])
        self.dim = dim
        self._del_keys = del_keys
        self._keys_to_exclude = None
        self.unsqueeze_if_oor = unsqueeze_if_oor

    @property
    def keys_to_exclude(self):
        if self._keys_to_exclude is None:
            self._keys_to_exclude = [
                key for key in self.in_keys if key != self.out_keys[0]
            ]
        return self._keys_to_exclude

    def _find_in_keys(self):
        parent = self.parent
        obs_spec = parent.observation_spec
        in_keys = []
        for key, value in obs_spec.items():
            if len(value.shape) == 1:
                in_keys.append(key)
        return sorted(in_keys, key=_sort_keys)

    def _call(self, tensordict: TensorDictBase) -> TensorDictBase:
        if not self._initialized:
            self.in_keys = self._find_in_keys()
            self._initialized = True

        if all(key in tensordict.keys(include_nested=True) for key in self.in_keys):
            values = [tensordict.get(key) for key in self.in_keys]
            if self.unsqueeze_if_oor:
                pos_idx = self.dim > 0
                abs_idx = self.dim if pos_idx else -self.dim - 1
                values = [
                    v
                    if abs_idx < v.ndimension()
                    else v.unsqueeze(0)
                    if not pos_idx
                    else v.unsqueeze(-1)
                    for v in values
                ]

            out_tensor = torch.cat(values, dim=self.dim)
            tensordict.set(self.out_keys[0], out_tensor)
            if self._del_keys:
                tensordict.exclude(*self.keys_to_exclude, inplace=True)
        else:
            raise Exception(
                f"CatTensor failed, as it expected input keys ="
                f" {sorted(self.in_keys, key=_sort_keys)} but got a TensorDict with keys"
                f" {sorted(tensordict.keys(include_nested=True), key=_sort_keys)}"
            )
        return tensordict

    forward = _call

    def transform_observation_spec(self, observation_spec: TensorSpec) -> TensorSpec:
        # check that all keys are in observation_spec
        if len(self.in_keys) > 1 and not isinstance(observation_spec, CompositeSpec):
            raise ValueError(
                "CatTensor cannot infer the output observation spec as there are multiple input keys but "
                "only one observation_spec."
            )

        if isinstance(observation_spec, CompositeSpec) and len(
            [key for key in self.in_keys if key not in observation_spec.keys(True)]
        ):
            raise ValueError(
                "CatTensor got a list of keys that does not match the keys in observation_spec. "
                "Make sure the environment has an observation_spec attribute that includes all the specs needed for CatTensor."
            )

        if not isinstance(observation_spec, CompositeSpec):
            # by def, there must be only one key
            return observation_spec

        keys = [key for key in observation_spec.keys(True, True) if key in self.in_keys]

        sum_shape = sum(
            [
                observation_spec[key].shape[self.dim]
                if observation_spec[key].shape
                else 1
                for key in keys
            ]
        )
        spec0 = observation_spec[keys[0]]
        out_key = self.out_keys[0]
        shape = list(spec0.shape)
        device = spec0.device
        shape[self.dim] = sum_shape
        shape = torch.Size(shape)
        observation_spec[out_key] = UnboundedContinuousTensorSpec(
            shape=shape,
            dtype=spec0.dtype,
            device=device,
        )
        if self._del_keys:
            for key in self.keys_to_exclude:
                if key in observation_spec.keys(True):
                    del observation_spec[key]
        return observation_spec

    def __repr__(self) -> str:
        return (
            f"{self.__class__.__name__}(in_keys={self.in_keys}, out_key"
            f"={self.out_keys[0]})"
        )


class DiscreteActionProjection(Transform):
    """Projects discrete actions from a high dimensional space to a low dimensional space.

    Given a discrete action (from 1 to N) encoded as a one-hot vector and a
    maximum action index num_actions (with num_actions < N), transforms the action such that
    action_out is at most num_actions.

    If the input action is > num_actions, it is being replaced by a random value
    between 0 and num_actions-1. Otherwise the same action is kept.
    This is intended to be used with policies applied over multiple discrete
    control environments with different action space.

    A call to DiscreteActionProjection.forward (eg from a replay buffer or in a
    sequence of nn.Modules) will call the transform num_actions_effective -> max_actions
    on the :obj:`"in_keys"`, whereas a call to _call will be ignored. Indeed,
    transformed envs are instructed to update the input keys only for the inner
    base_env, but the original input keys will remain unchanged.

    Args:
        num_actions_effective (int): max number of action considered.
        max_actions (int): maximum number of actions that this module can read.
        action_key (NestedKey, optional): key name of the action. Defaults to "action".
        include_forward (bool, optional): if ``True``, a call to forward will also
            map the action from one domain to the other when the module is called
            by a replay buffer or an nn.Module chain. Defaults to True.

    Examples:
        >>> torch.manual_seed(0)
        >>> N = 3
        >>> M = 2
        >>> action = torch.zeros(N, dtype=torch.long)
        >>> action[-1] = 1
        >>> td = TensorDict({"action": action}, [])
        >>> transform = DiscreteActionProjection(num_actions_effective=M, max_actions=N)
        >>> _ = transform.inv(td)
        >>> print(td.get("action"))
        tensor([1])
    """

    def __init__(
        self,
        num_actions_effective: int,
        max_actions: int,
        action_key: NestedKey = "action",
        include_forward: bool = True,
    ):
        in_keys_inv = [action_key]
        if include_forward:
            in_keys = in_keys_inv
        else:
            in_keys = []
        super().__init__(
            in_keys=in_keys,
            out_keys=in_keys,
            in_keys_inv=in_keys_inv,
            out_keys_inv=in_keys_inv,
        )
        self.num_actions_effective = num_actions_effective
        self.max_actions = max_actions
        if max_actions < num_actions_effective:
            raise RuntimeError(
                "The `max_actions` int must be greater or equal to `num_actions_effective`."
            )

    def _call(self, tensordict: TensorDictBase) -> TensorDictBase:
        # We don't do anything here because the action is modified by the inv
        # method but we don't need to map it back as it won't be updated in the original
        # tensordict
        return tensordict

    def _apply_transform(self, action: torch.Tensor) -> None:
        # We still need to code the forward transform for replay buffers and models
        action = action.argmax(-1)  # bool to int
        action = nn.functional.one_hot(action, self.max_actions)
        return action

    def _inv_apply_transform(self, action: torch.Tensor) -> torch.Tensor:
        if action.shape[-1] != self.max_actions:
            raise RuntimeError(
                f"action.shape[-1]={action.shape[-1]} must match self.max_actions={self.max_actions}."
            )
        action = action.argmax(-1)  # bool to int
        idx = action >= self.num_actions_effective
        if idx.any():
            action[idx] = torch.randint(self.num_actions_effective, (idx.sum(),))
        action = nn.functional.one_hot(action, self.num_actions_effective)
        return action

    def transform_input_spec(self, input_spec: CompositeSpec):
        input_spec = input_spec.clone()
        for key in input_spec["_action_spec"].keys(True, True):
            key = ("_action_spec", key)
            break
        else:
            raise KeyError("key not found in action_spec.")
        input_spec[key] = OneHotDiscreteTensorSpec(
            self.max_actions,
            shape=(*input_spec[key].shape[:-1], self.max_actions),
            device=input_spec.device,
            dtype=input_spec[key].dtype,
        )
        return input_spec

    def __repr__(self) -> str:
        return (
            f"{self.__class__.__name__}(num_actions_effective={self.num_actions_effective}, max_actions={self.max_actions}, "
            f"in_keys_inv={self.in_keys_inv})"
        )


class FrameSkipTransform(Transform):
    """A frame-skip transform.

    This transform applies the same action repeatedly in the parent environment,
    which improves stability on certain training algorithms.

    Args:
        frame_skip (int, optional): a positive integer representing the number
            of frames during which the same action must be applied.

    """

    def __init__(self, frame_skip: int = 1):
        super().__init__([])
        if frame_skip < 1:
            raise ValueError("frame_skip should have a value greater or equal to one.")
        self.frame_skip = frame_skip

    def _step(
        self, tensordict: TensorDictBase, next_tensordict: TensorDictBase
    ) -> TensorDictBase:
        parent = self.parent
        if parent is None:
            raise RuntimeError("parent not found for FrameSkipTransform")
        reward_key = parent.reward_key
        reward = next_tensordict.get(reward_key)
        for _ in range(self.frame_skip - 1):
            next_tensordict = parent._step(tensordict)
            reward = reward + next_tensordict.get(reward_key)
        return next_tensordict.set(reward_key, reward)

    def forward(self, tensordict):
        raise RuntimeError(
            "FrameSkipTransform can only be used when appended to a transformed env."
        )


class NoopResetEnv(Transform):
    """Runs a series of random actions when an environment is reset.

    Args:
        env (EnvBase): env on which the random actions have to be
            performed. Can be the same env as the one provided to the
            TransformedEnv class
        noops (int, optional): number of actions performed after reset.
            Default is `30`.
        random (bool, optional): if False, the number of random ops will
            always be equal to the noops value. If True, the number of
            random actions will be randomly selected between 0 and noops.
            Default is `True`.

    """

    def __init__(self, noops: int = 30, random: bool = True):
        """Sample initial states by taking random number of no-ops on reset.

        No-op is assumed to be action 0.
        """
        super().__init__([])
        self.noops = noops
        self.random = random

    @property
    def base_env(self):
        return self.parent

    def reset(self, tensordict: TensorDictBase) -> TensorDictBase:
        """Do no-op action for a number of steps in [1, noop_max]."""
        td_reset = tensordict.clone(False)
        tensordict = tensordict.clone(False)
        # check that there is a single done state -- behaviour is undefined for multiple dones
        parent = self.parent
        if parent is None:
            raise RuntimeError(
                "NoopResetEnv.parent not found. Make sure that the parent is set."
            )
        done_key = parent.done_key
        reward_key = parent.reward_key
        if parent.batch_size.numel() > 1:
            raise ValueError(
                "The parent environment batch-size is non-null. "
                "NoopResetEnv is designed to work on single env instances, as partial reset "
                "is currently not supported. If you feel like this is a missing feature, submit "
                "an issue on TorchRL github repo. "
                "In case you are trying to use NoopResetEnv over a batch of environments, know "
                "that you can have a transformed batch of transformed envs, such as: "
                "`TransformedEnv(ParallelEnv(3, lambda: TransformedEnv(MyEnv(), NoopResetEnv(3))), OtherTransform())`."
            )

        noops = (
            self.noops if not self.random else torch.randint(self.noops, (1,)).item()
        )
        trial = 0

        while True:
            i = 0
            while i < noops:
                i += 1
                tensordict = parent.rand_step(tensordict)
                tensordict = step_mdp(tensordict, exclude_done=False)
                if tensordict.get(done_key):
                    tensordict = parent.reset(td_reset.clone(False))
                    break
            else:
                break

            trial += 1
            if trial > _MAX_NOOPS_TRIALS:
                tensordict = parent.rand_step(tensordict)
                if tensordict.get(("next", done_key)):
                    raise RuntimeError(
                        f"parent is still done after a single random step (i={i})."
                    )
                break

        if tensordict.get(done_key):
            raise RuntimeError("NoopResetEnv concluded with done environment")
        return tensordict.exclude(reward_key, inplace=True)

    def __repr__(self) -> str:
        random = self.random
        noops = self.noops
        class_name = self.__class__.__name__
        return f"{class_name}(noops={noops}, random={random})"


class TensorDictPrimer(Transform):
    """A primer for TensorDict initialization at reset time.

    This transform will populate the tensordict at reset with values drawn from
    the relative tensorspecs provided at initialization.
    If the transform is used out of the env context (e.g. as an nn.Module or
    appended to a replay buffer), a call to `forward` will also populate the
    tensordict with the desired features.

    Args:
        primers (dict, optional): a dictionary containing key-spec pairs which will
            be used to populate the input tensordict.
        random (bool, optional): if ``True``, the values will be drawn randomly from
            the TensorSpec domain (or a unit Gaussian if unbounded). Otherwise a fixed value will be assumed.
            Defaults to `False`.
        default_value (float, optional): if non-random filling is chosen, this
            value will be used to populate the tensors. Defaults to `0.0`.
        **kwargs: each keyword argument corresponds to a key in the tensordict.
            The corresponding value has to be a TensorSpec instance indicating
            what the value must be.

    When used in a TransfomedEnv, the spec shapes must match the envs shape if
    the parent env is batch-locked (:obj:`env.batch_locked=True`).
    If the env is not batch-locked (e.g. model-based envs), it is assumed that the batch is
    given by the input tensordict instead.

    Examples:
        >>> from torchrl.envs.libs.gym import GymEnv
        >>> from torchrl.envs import SerialEnv
        >>> base_env = SerialEnv(2, lambda: GymEnv("Pendulum-v1"))
        >>> env = TransformedEnv(base_env)
        >>> # the env is batch-locked, so the leading dims of the spec must match those of the env
        >>> env.append_transform(TensorDictPrimer(mykey=UnboundedContinuousTensorSpec([2, 3])))
        >>> td = env.reset()
        >>> print(td)
        TensorDict(
            fields={
                done: Tensor(shape=torch.Size([2, 1]), device=cpu, dtype=torch.bool, is_shared=False),
                mykey: Tensor(shape=torch.Size([2, 3]), device=cpu, dtype=torch.float32, is_shared=False),
                observation: Tensor(shape=torch.Size([2, 3]), device=cpu, dtype=torch.float32, is_shared=False)},
            batch_size=torch.Size([2]),
            device=cpu,
            is_shared=False)
        >>> # the entry is populated with 0s
        >>> print(td.get("mykey"))
        tensor([[0., 0., 0.],
                [0., 0., 0.]])

    When calling ``env.step()``, the current value of the key will be carried
    in the ``"next"`` tensordict __unless it already exists__.

    Examples:
        >>> td = env.rand_step(td)
        >>> print(td.get(("next", "mykey")))
        tensor([[0., 0., 0.],
                [0., 0., 0.]])
        >>> # with another value for "mykey", the previous value is not carried on
        >>> td = env.reset()
        >>> td = td.set(("next", "mykey"), torch.ones(2, 3))
        >>> td = env.rand_step(td)
        >>> print(td.get(("next", "mykey")))
        tensor([[1., 1., 1.],
                [1., 1., 1.]])

    """

    def __init__(self, primers: dict = None, random=False, default_value=0.0, **kwargs):
        self.device = kwargs.pop("device", None)
        if primers is not None:
            if kwargs:
                raise RuntimeError(
                    "providing the primers as a dictionary is incompatible with extra keys provided "
                    "as kwargs."
                )
            kwargs = primers
        self.primers = kwargs
        self.random = random
        self.default_value = default_value

        # sanity check
        for spec in self.primers.values():
            if not isinstance(spec, TensorSpec):
                raise ValueError(
                    "The values of the primers must be a subtype of the TensorSpec class. "
                    f"Got {type(spec)} instead."
                )
        super().__init__([])

    @property
    def device(self):
        device = self._device
        if device is None and self.parent is not None:
            device = self.parent.device
            self._device = device
        return device

    @device.setter
    def device(self, value):
        if value is None:
            self._device = None
            return
        self._device = torch.device(value)

    def to(self, dtype_or_device):
        if not isinstance(dtype_or_device, torch.dtype):
            self.device = dtype_or_device
        return super().to(dtype_or_device)

    def transform_observation_spec(
        self, observation_spec: CompositeSpec
    ) -> CompositeSpec:
        if not isinstance(observation_spec, CompositeSpec):
            raise ValueError(
                f"observation_spec was expected to be of type CompositeSpec. Got {type(observation_spec)} instead."
            )
        for key, spec in self.primers.items():
            if spec.shape[: len(observation_spec.shape)] != observation_spec.shape:
                raise RuntimeError(
                    f"The leading shape of the primer specs ({self.__class__}) should match the one of the parent env. "
                    f"Got observation_spec.shape={observation_spec.shape} but the '{key}' entry's shape is {spec.shape}."
                )
            try:
                device = observation_spec.device
            except RuntimeError:
                device = self.device
            observation_spec[key] = spec.to(device)
        return observation_spec

    @property
    def _batch_size(self):
        return self.parent.batch_size

    def forward(self, tensordict: TensorDictBase) -> TensorDictBase:
        for key, spec in self.primers.items():
            if spec.shape[: len(tensordict.shape)] != tensordict.shape:
                raise RuntimeError(
                    "The leading shape of the spec must match the tensordict's, "
                    "but it does not: got "
                    f"tensordict.shape={tensordict.shape} whereas {key} spec's shape is "
                    f"{spec.shape}."
                )
            if self.random:
                value = spec.rand()
            else:
                value = torch.full_like(
                    spec.zero(),
                    self.default_value,
                )
            tensordict.set(key, value)
        return tensordict

    def _step(
        self, tensordict: TensorDictBase, next_tensordict: TensorDictBase
    ) -> TensorDictBase:
        for key in self.primers.keys():
            next_tensordict.setdefault(key, tensordict.get(key, default=None))
        return next_tensordict

    def reset(self, tensordict: TensorDictBase) -> TensorDictBase:
        """Sets the default values in the input tensordict.

        If the parent is batch-locked, we assume that the specs have the appropriate leading
        shape. We allow for execution when the parent is missing, in which case the
        spec shape is assumed to match the tensordict's.

        """
        shape = (
            ()
            if (not self.parent or self.parent.batch_locked)
            else tensordict.batch_size
        )
        for key, spec in self.primers.items():
            if self.random:
                value = spec.rand(shape)
            else:
                value = torch.full_like(
                    spec.zero(shape),
                    self.default_value,
                )
            tensordict.set(key, value)
        return tensordict

    def __repr__(self) -> str:
        class_name = self.__class__.__name__
        return f"{class_name}(primers={self.primers}, default_value={self.default_value}, random={self.random})"


class PinMemoryTransform(Transform):
    """Calls pin_memory on the tensordict to facilitate writing on CUDA devices."""

    def __init__(self):
        super().__init__([])

    def _call(self, tensordict: TensorDictBase) -> TensorDictBase:
        return tensordict.pin_memory()

    forward = _call


def _sum_left(val, dest):
    while val.ndimension() > dest.ndimension():
        val = val.sum(0)
    return val


class gSDENoise(TensorDictPrimer):
    """A gSDE noise initializer.

    See the :func:`~torchrl.modules.models.exploration.gSDEModule' for more info.
    """

    def __init__(
        self,
        state_dim=None,
        action_dim=None,
        shape=None,
    ) -> None:
        self.state_dim = state_dim
        self.action_dim = action_dim
        if shape is None:
            shape = ()
        tail_dim = (
            (1,) if state_dim is None or action_dim is None else (action_dim, state_dim)
        )
        random = state_dim is not None and action_dim is not None
        shape = tuple(shape) + tail_dim
        primers = {"_eps_gSDE": UnboundedContinuousTensorSpec(shape=shape)}
        super().__init__(primers=primers, random=random)


class VecNorm(Transform):
    """Moving average normalization layer for torchrl environments.

    VecNorm keeps track of the summary statistics of a dataset to standardize
    it on-the-fly. If the transform is in 'eval' mode, the running
    statistics are not updated.

    If multiple processes are running a similar environment, one can pass a
    TensorDictBase instance that is placed in shared memory: if so, every time
    the normalization layer is queried it will update the values for all
    processes that share the same reference.

    To use VecNorm at inference time and avoid updating the values with the new
    observations, one should substitute this layer by `vecnorm.to_observation_norm()`.

    Args:
        in_keys (sequence of NestedKey, optional): keys to be updated.
            default: ["observation", "reward"]
        shared_td (TensorDictBase, optional): A shared tensordict containing the
            keys of the transform.
        decay (number, optional): decay rate of the moving average.
            default: 0.99
        eps (number, optional): lower bound of the running standard
            deviation (for numerical underflow). Default is 1e-4.
        shapes (List[torch.Size], optional): if provided, represents the shape
            of each in_keys. Its length must match the one of ``in_keys``.
            Each shape must match the trailing dimension of the corresponding
            entry.
            If not, the feature dimensions of the entry (ie all dims that do
            not belong to the tensordict batch-size) will be considered as
            feature dimension.

    Examples:
        >>> from torchrl.envs.libs.gym import GymEnv
        >>> t = VecNorm(decay=0.9)
        >>> env = GymEnv("Pendulum-v0")
        >>> env = TransformedEnv(env, t)
        >>> tds = []
        >>> for _ in range(1000):
        ...     td = env.rand_step()
        ...     if td.get("done"):
        ...         _ = env.reset()
        ...     tds += [td]
        >>> tds = torch.stack(tds, 0)
        >>> print((abs(tds.get(("next", "observation")).mean(0))<0.2).all())
        tensor(True)
        >>> print((abs(tds.get(("next", "observation")).std(0)-1)<0.2).all())
        tensor(True)

    """

    def __init__(
        self,
        in_keys: Optional[Sequence[NestedKey]] = None,
        shared_td: Optional[TensorDictBase] = None,
        lock: mp.Lock = None,
        decay: float = 0.9999,
        eps: float = 1e-4,
        shapes: List[torch.Size] = None,
    ) -> None:
        if lock is None:
            lock = mp.Lock()
        if in_keys is None:
            in_keys = ["observation", "reward"]
        super().__init__(in_keys)
        self._td = shared_td
        if shared_td is not None and not (
            shared_td.is_shared() or shared_td.is_memmap()
        ):
            raise RuntimeError(
                "shared_td must be either in shared memory or a memmap " "tensordict."
            )
        if shared_td is not None:
            for key in in_keys:
                if (
                    (key + "_sum" not in shared_td.keys())
                    or (key + "_ssq" not in shared_td.keys())
                    or (key + "_count" not in shared_td.keys())
                ):
                    raise KeyError(
                        f"key {key} not present in the shared tensordict "
                        f"with keys {shared_td.keys()}"
                    )

        self.lock = lock
        self.decay = decay
        self.shapes = shapes
        self.eps = eps

    def _key_str(self, key):
        if not isinstance(key, str):
            key = "_".join(key)
        return key

    def _call(self, tensordict: TensorDictBase) -> TensorDictBase:
        if self.lock is not None:
            self.lock.acquire()

        for key in self.in_keys:
            if key not in tensordict.keys(include_nested=True):
                continue
            self._init(tensordict, key)
            # update and standardize
            new_val = self._update(
                key, tensordict.get(key), N=max(1, tensordict.numel())
            )

            tensordict.set(key, new_val)

        if self.lock is not None:
            self.lock.release()

        return tensordict

    forward = _call

    def _init(self, tensordict: TensorDictBase, key: str) -> None:
        key_str = self._key_str(key)
        if self._td is None or key_str + "_sum" not in self._td.keys():
            if key is not key_str and key_str in tensordict.keys():
                raise RuntimeError(
                    f"Conflicting key names: {key_str} from VecNorm and input tensordict keys."
                )
            if self.shapes is None:
                td_view = tensordict.view(-1)
                td_select = td_view[0]
                item = td_select.get(key)
                d = {key_str + "_sum": torch.zeros_like(item)}
                d.update({key_str + "_ssq": torch.zeros_like(item)})
            else:
                idx = 0
                for in_key in self.in_keys:
                    if in_key != key:
                        idx += 1
                    else:
                        break
                shape = self.shapes[idx]
                item = tensordict.get(key)
                d = {
                    key_str
                    + "_sum": torch.zeros(shape, device=item.device, dtype=item.dtype)
                }
                d.update(
                    {
                        key_str
                        + "_ssq": torch.zeros(
                            shape, device=item.device, dtype=item.dtype
                        )
                    }
                )

            d.update(
                {
                    key_str
                    + "_count": torch.zeros(1, device=item.device, dtype=torch.float)
                }
            )
            if self._td is None:
                self._td = TensorDict(d, batch_size=[])
            else:
                self._td.update(d)
        else:
            pass

    def _update(self, key, value, N) -> torch.Tensor:
        key = self._key_str(key)
        _sum = self._td.get(key + "_sum")
        _ssq = self._td.get(key + "_ssq")
        _count = self._td.get(key + "_count")

        _sum = self._td.get(key + "_sum")
        value_sum = _sum_left(value, _sum)
        _sum *= self.decay
        _sum += value_sum
        self._td.set_(
            key + "_sum",
            _sum,
        )

        _ssq = self._td.get(key + "_ssq")
        value_ssq = _sum_left(value.pow(2), _ssq)
        _ssq *= self.decay
        _ssq += value_ssq
        self._td.set_(
            key + "_ssq",
            _ssq,
        )

        _count = self._td.get(key + "_count")
        _count *= self.decay
        _count += N
        self._td.set_(
            key + "_count",
            _count,
        )

        mean = _sum / _count
        std = (_ssq / _count - mean.pow(2)).clamp_min(self.eps).sqrt()
        return (value - mean) / std.clamp_min(self.eps)

    def to_observation_norm(self) -> Union[Compose, ObservationNorm]:
        """Converts VecNorm into an ObservationNorm class that can be used at inference time."""
        out = []
        for key in self.in_keys:
            _sum = self._td.get(key + "_sum")
            _ssq = self._td.get(key + "_ssq")
            _count = self._td.get(key + "_count")
            mean = _sum / _count
            std = (_ssq / _count - mean.pow(2)).clamp_min(self.eps).sqrt()

            _out = ObservationNorm(
                loc=mean,
                scale=std,
                standard_normal=True,
                in_keys=self.in_keys,
            )
            if len(self.in_keys) == 1:
                return _out
            else:
                out += ObservationNorm
        return Compose(*out)

    @staticmethod
    def build_td_for_shared_vecnorm(
        env: EnvBase,
        keys: Optional[Sequence[str]] = None,
        memmap: bool = False,
    ) -> TensorDictBase:
        """Creates a shared tensordict for normalization across processes.

        Args:
            env (EnvBase): example environment to be used to create the
                tensordict
            keys (sequence of NestedKey, optional): keys that
                have to be normalized. Default is `["next", "reward"]`
            memmap (bool): if ``True``, the resulting tensordict will be cast into
                memmory map (using `memmap_()`). Otherwise, the tensordict
                will be placed in shared memory.

        Returns:
            A memory in shared memory to be sent to each process.

        Examples:
            >>> from torch import multiprocessing as mp
            >>> queue = mp.Queue()
            >>> env = make_env()
            >>> td_shared = VecNorm.build_td_for_shared_vecnorm(env,
            ...     ["next", "reward"])
            >>> assert td_shared.is_shared()
            >>> queue.put(td_shared)
            >>> # on workers
            >>> v = VecNorm(shared_td=queue.get())
            >>> env = TransformedEnv(make_env(), v)

        """
        raise NotImplementedError("this feature is currently put on hold.")
        sep = ".-|-."
        if keys is None:
            keys = ["next", "reward"]
        td = make_tensordict(env)
        keys = {key for key in td.keys() if key in keys}
        td_select = td.select(*keys)
        td_select = td_select.flatten_keys(sep)
        if td.batch_dims:
            raise RuntimeError(
                f"VecNorm should be used with non-batched environments. "
                f"Got batch_size={td.batch_size}"
            )
        keys = list(td_select.keys())
        for key in keys:
            td_select.set(key + "_ssq", td_select.get(key).clone())
            td_select.set(
                key + "_count",
                torch.zeros(
                    *td.batch_size,
                    1,
                    device=td_select.device,
                    dtype=torch.float,
                ),
            )
            td_select.rename_key_(key, key + "_sum")
        td_select.exclude(*keys).zero_()
        td_select = td_select.unflatten_keys(sep)
        if memmap:
            return td_select.memmap_()
        return td_select.share_memory_()

    def get_extra_state(self) -> OrderedDict:
        return collections.OrderedDict({"lock": self.lock, "td": self._td})

    def set_extra_state(self, state: OrderedDict) -> None:
        lock = state["lock"]
        if lock is not None:
            """
            since locks can't be serialized, we have use cases for stripping them
            for example in ParallelEnv, in which case keep the lock we already have
            to avoid an updated tensor dict being sent between processes to erase locks
            """
            self.lock = lock
        td = state["td"]
        if td is not None and not td.is_shared():
            raise RuntimeError(
                "Only shared tensordicts can be set in VecNorm transforms"
            )
        self._td = td

    def __repr__(self) -> str:
        return (
            f"{self.__class__.__name__}(decay={self.decay:4.4f},"
            f"eps={self.eps:4.4f}, keys={self.in_keys})"
        )


class RewardSum(Transform):
    """Tracks episode cumulative rewards.

    This transform accepts a list of tensordict reward keys (i.e. ´in_keys´) and tracks their cumulative
    value along each episode. When called, the transform creates a new tensordict key for each in_key named
    ´episode_{in_key}´ where  the cumulative values are written. All ´in_keys´ should be part of the env
    reward and be present in the env reward_spec.

    If no in_keys are specified, this transform assumes ´reward´ to be the input key. However, multiple rewards
    (e.g. reward1 and reward2) can also be specified. If ´in_keys´ are not present in the provided tensordict,
    this transform hos no effect.
    """

    def __init__(
        self,
        in_keys: Optional[Sequence[NestedKey]] = None,
        out_keys: Optional[Sequence[NestedKey]] = None,
    ):
        """Initialises the transform. Filters out non-reward input keys and defines output keys."""
        if in_keys is None:
            in_keys = ["reward"]
        if out_keys is None and in_keys == ["reward"]:
            out_keys = ["episode_reward"]
        elif out_keys is None:
            raise RuntimeError(
                "the out_keys must be specified for non-conventional in-keys in RewardSum."
            )

        super().__init__(in_keys=in_keys, out_keys=out_keys)

    def reset(self, tensordict: TensorDictBase) -> TensorDictBase:
        """Resets episode rewards."""
        # Non-batched environments
        _reset = tensordict.get("_reset", None)
        if _reset is None:
            _reset = torch.ones(
                self.parent.done_spec.shape if self.parent else tensordict.batch_size,
                dtype=torch.bool,
                device=tensordict.device,
            )

        if _reset.any():
            _reset = _reset.sum(
                tuple(range(tensordict.batch_dims, _reset.ndim)), dtype=torch.bool
            )
            reward_key = self.parent.reward_key if self.parent else "reward"
            for in_key, out_key in zip(self.in_keys, self.out_keys):
                if out_key in tensordict.keys(True, True):
                    value = tensordict[out_key]
                    tensordict[out_key] = value.masked_fill(
                        expand_as_right(_reset, value), 0.0
                    )
                elif unravel_key(in_key) == unravel_key(reward_key):
                    # Since the episode reward is not in the tensordict, we need to allocate it
                    # with zeros entirely (regardless of the _reset mask)
                    tensordict[out_key] = self.parent.reward_spec.zero()
                else:
                    try:
                        tensordict[out_key] = self.parent.observation_spec[
                            in_key
                        ].zero()
                    except KeyError as err:
                        raise KeyError(
                            f"The key {in_key} was not found in the parent "
                            f"observation_spec with keys "
                            f"{list(self.parent.observation_spec.keys(True))}. "
                        ) from err
        return tensordict

    def _step(
        self, tensordict: TensorDictBase, next_tensordict: TensorDictBase
    ) -> TensorDictBase:
        """Updates the episode rewards with the step rewards."""
        # Update episode rewards
        for in_key, out_key in zip(self.in_keys, self.out_keys):
            if in_key in next_tensordict.keys(include_nested=True):
                reward = next_tensordict.get(in_key)
                if out_key not in tensordict.keys(True):
                    tensordict.set(out_key, torch.zeros_like(reward))
                next_tensordict.set(out_key, tensordict.get(out_key) + reward)
            elif not self.missing_tolerance:
                raise KeyError(f"'{in_key}' not found in tensordict {tensordict}")
        return next_tensordict

    def transform_observation_spec(self, observation_spec: TensorSpec) -> TensorSpec:
        """Transforms the observation spec, adding the new keys generated by RewardSum."""
        # Retrieve parent reward spec
        reward_spec = self.parent.reward_spec
        reward_key = self.parent.reward_key if self.parent else "reward"

        episode_specs = {}
        if isinstance(reward_spec, CompositeSpec):
            # If reward_spec is a CompositeSpec, all in_keys should be keys of reward_spec
            if not all(k in reward_spec.keys(True, True) for k in self.in_keys):
                raise KeyError("Not all in_keys are present in ´reward_spec´")

            # Define episode specs for all out_keys
            for out_key in self.out_keys:
                episode_spec = UnboundedContinuousTensorSpec(
                    shape=reward_spec.shape,
                    device=reward_spec.device,
                    dtype=reward_spec.dtype,
                )
                episode_specs.update({out_key: episode_spec})

        else:
            # If reward_spec is not a CompositeSpec, the only in_key should be ´reward´
            if set(unravel_key_list(self.in_keys)) != {unravel_key(reward_key)}:
                raise KeyError(
                    "reward_spec is not a CompositeSpec class, in_keys should only include ´reward´"
                )

            # Define episode spec
            episode_spec = UnboundedContinuousTensorSpec(
                device=reward_spec.device,
                dtype=reward_spec.dtype,
                shape=reward_spec.shape,
            )
            episode_specs.update({self.out_keys[0]: episode_spec})

        # Update observation_spec with episode_specs
        if not isinstance(observation_spec, CompositeSpec):
            observation_spec = CompositeSpec(
                observation=observation_spec, shape=self.parent.batch_size
            )
        observation_spec.update(episode_specs)
        return observation_spec

    def forward(self, tensordict: TensorDictBase) -> TensorDictBase:
        time_dim = [i for i, name in enumerate(tensordict.names) if name == "time"]
        if not time_dim:
            raise ValueError(
                "At least one dimension of the tensordict must be named 'time' in offline mode"
            )
        time_dim = time_dim[0] - 1
        for in_key, out_key in zip(self.in_keys, self.out_keys):
            reward = tensordict.get(in_key)
            cumsum = reward.cumsum(time_dim)
            tensordict.set(out_key, cumsum)
        return tensordict


class StepCounter(Transform):
    """Counts the steps from a reset and sets the done state to True after a certain number of steps.

    Args:
        max_steps (int, optional): a positive integer that indicates the
            maximum number of steps to take before setting the ``truncated_key``
            entry to ``True``.
            However, the step count will still be
            incremented on each call to step() into the `step_count` attribute.
        truncated_key (NestedKey, optional): the key where the truncated key should
            be written. Defaults to ``"truncated"``, which is recognised by
            data collectors as a reset signal.
        step_count_key (NestedKey, optional): the key where the step_count key should
            be written. Defaults to ``"step_count"``, which is recognised by
            data collectors.
    """

    invertible = False

    def __init__(
        self,
        max_steps: Optional[int] = None,
        truncated_key: Optional[NestedKey] = "truncated",
        step_count_key: Optional[NestedKey] = "step_count",
    ):
        if max_steps is not None and max_steps < 1:
            raise ValueError("max_steps should have a value greater or equal to one.")
        self.max_steps = max_steps
        self.truncated_key = truncated_key
        self.step_count_key = step_count_key
        super().__init__([])

    def _get_done(self, tensordict):
        done_key = self.parent.done_key if self.parent else "done"
        done = tensordict.get(done_key, None)
        if done is None:
            done = torch.ones(
                self.parent.done_spec.shape,
                dtype=self.parent.done_spec.dtype,
                device=self.parent.done_spec.device,
            )
        return done

    def reset(self, tensordict: TensorDictBase) -> TensorDictBase:
        done = None
        _reset = tensordict.get(
            "_reset",
            # TODO: decide if using done here, or using a default `True` tensor
            default=None,
        )
        if _reset is None:
            done = self._get_done(tensordict)
            _reset = torch.ones_like(done)
        step_count = tensordict.get(self.step_count_key, default=None)
        if step_count is None:
            if done is None:
                # avoid getting done if not needed
                done = self._get_done(tensordict)
            step_count = torch.zeros_like(done, dtype=torch.int64)
        step_count = torch.where(~_reset, step_count, 0)
<<<<<<< HEAD
        tensordict.set(
            self.step_count_key,
            step_count,
        )
=======
        tensordict.set(self.step_count_key, step_count)
>>>>>>> 86770697
        if self.max_steps is not None:
            truncated = step_count >= self.max_steps
            tensordict.set(self.truncated_key, truncated)
        return tensordict

    def _step(
        self, tensordict: TensorDictBase, next_tensordict: TensorDictBase
    ) -> TensorDictBase:
        tensordict = tensordict.clone(False)
        step_count = tensordict.get(self.step_count_key)
        next_step_count = step_count + 1
        next_tensordict.set(self.step_count_key, next_step_count)
        if self.max_steps is not None:
            truncated = next_step_count >= self.max_steps
            next_tensordict.set(self.truncated_key, truncated)
        return next_tensordict

    def transform_observation_spec(
        self, observation_spec: CompositeSpec
    ) -> CompositeSpec:
        if not isinstance(observation_spec, CompositeSpec):
            raise ValueError(
                f"observation_spec was expected to be of type CompositeSpec. Got {type(observation_spec)} instead."
            )
        observation_spec[self.step_count_key] = UnboundedDiscreteTensorSpec(
            shape=self.parent.done_spec.shape
            if self.parent
            else observation_spec.shape,
            dtype=torch.int64,
            device=observation_spec.device,
        )
        observation_spec[self.step_count_key].space.minimum = (
            observation_spec[self.step_count_key].space.minimum * 0
        )
        if self.max_steps is not None and self.truncated_key != self.parent.done_key:
            observation_spec[self.truncated_key] = self.parent.done_spec.clone()
        return observation_spec

    def transform_input_spec(self, input_spec: CompositeSpec) -> CompositeSpec:
        if not isinstance(input_spec, CompositeSpec):
            raise ValueError(
                f"input_spec was expected to be of type CompositeSpec. Got {type(input_spec)} instead."
            )
        if input_spec["_state_spec"] is None:
            input_spec["_state_spec"] = CompositeSpec(
                shape=input_spec.shape, device=input_spec.device
            )
        step_spec = UnboundedDiscreteTensorSpec(
            shape=self.parent.done_spec.shape if self.parent else input_spec.shape,
            dtype=torch.int64,
            device=input_spec.device,
        )
        step_spec.space.minimum *= 0
        input_spec["_state_spec", self.step_count_key] = step_spec

        return input_spec

    def forward(self, tensordict: TensorDictBase) -> TensorDictBase:
        raise NotImplementedError(
            "StepCounter cannot be called independently, only its step and reset methods "
            "are functional. The reason for this is that it is hard to consider using "
            "StepCounter with non-sequential data, such as those collected by a replay buffer "
            "or a dataset. If you need StepCounter to work on a batch of sequential data "
            "(ie as LSTM would work over a whole sequence of data), file an issue on "
            "TorchRL requesting that feature."
        )


class ExcludeTransform(Transform):
    """Excludes keys from the input tensordict.

    Args:
        *excluded_keys (iterable of NestedKey): The name of the keys to exclude. If the key is
            not present, it is simply ignored.

    """

    def __init__(self, *excluded_keys):
        super().__init__(in_keys=[], in_keys_inv=[], out_keys=[], out_keys_inv=[])
        try:
            excluded_keys = unravel_key_list(excluded_keys)
        except TypeError:
            raise TypeError(
                "excluded keys must be a list or tuple of strings or tuples of strings."
            )
        self.excluded_keys = excluded_keys
        if "reward" in excluded_keys:
            raise RuntimeError("'reward' cannot be excluded from the keys.")

    def _call(self, tensordict: TensorDictBase) -> TensorDictBase:
        return tensordict.exclude(*self.excluded_keys)

    forward = _call

    def reset(self, tensordict: TensorDictBase) -> TensorDictBase:
        return tensordict.exclude(*self.excluded_keys)

    def transform_observation_spec(self, observation_spec: TensorSpec) -> TensorSpec:
        if any(key in observation_spec.keys(True, True) for key in self.excluded_keys):
            return CompositeSpec(
                {
                    key: value
                    for key, value in observation_spec.items()
                    if unravel_key(key) not in self.excluded_keys
                },
                shape=observation_spec.shape,
            )
        return observation_spec


class SelectTransform(Transform):
    """Select keys from the input tensordict.

    In general, the :obj:`ExcludeTransform` should be preferred: this transforms also
        selects the "action" (or other keys from input_spec), "done" and "reward"
        keys but other may be necessary.

    Args:
        *selected_keys (iterable of NestedKey): The name of the keys to select. If the key is
            not present, it is simply ignored.

    """

    def __init__(self, *selected_keys):
        super().__init__(in_keys=[], in_keys_inv=[], out_keys=[], out_keys_inv=[])
        try:
            selected_keys = unravel_key_list(selected_keys)
        except TypeError:
            raise TypeError(
                "selected keys must be a list or tuple of strings or tuples of strings."
            )
        self.selected_keys = selected_keys

    def _call(self, tensordict: TensorDictBase) -> TensorDictBase:
        if self.parent:
            input_keys = self.parent.input_spec.keys(True, True)
        else:
            input_keys = []
        reward_key = self.parent.reward_key if self.parent else "reward"
        done_key = self.parent.done_key if self.parent else "done"
        return tensordict.select(
            *self.selected_keys, reward_key, done_key, *input_keys, strict=False
        )

    forward = _call

    def reset(self, tensordict: TensorDictBase) -> TensorDictBase:
        if self.parent:
            input_keys = self.parent.input_spec.keys(True, True)
        else:
            input_keys = []
        reward_key = self.parent.reward_key if self.parent else "reward"
        done_key = self.parent.done_key if self.parent else "done"
        return tensordict.select(
            *self.selected_keys, reward_key, done_key, *input_keys, strict=False
        )

    def transform_observation_spec(self, observation_spec: TensorSpec) -> TensorSpec:
        return CompositeSpec(
            {
                key: value
                for key, value in observation_spec.items()
                if unravel_key(key) in self.selected_keys
            },
            shape=observation_spec.shape,
        )


class TimeMaxPool(Transform):
    """Take the maximum value in each position over the last T observations.

    This transform take the maximum value in each position for all in_keys tensors over the last T time steps.

    Args:
        in_keys (sequence of NestedKey, optional): input keys on which the max pool will be applied. Defaults to "observation" if left empty.
        out_keys (sequence of NestedKey, optional): output keys where the output will be written. Defaults to `in_keys` if left empty.
        T (int, optional): Number of time steps over which to apply max pooling.
    """

    invertible = False

    def __init__(
        self,
        in_keys: Optional[Sequence[NestedKey]] = None,
        out_keys: Optional[Sequence[NestedKey]] = None,
        T: int = 1,
    ):
        if in_keys is None:
            in_keys = ["observation"]
        super().__init__(in_keys=in_keys, out_keys=out_keys)
        if T < 1:
            raise ValueError(
                "TimeMaxPoolTranform T parameter should have a value greater or equal to one."
            )
        if len(self.in_keys) != len(self.out_keys):
            raise ValueError(
                "TimeMaxPoolTranform in_keys and out_keys don't have the same number of elements"
            )
        self.buffer_size = T
        for in_key in self.in_keys:
            buffer_name = f"_maxpool_buffer_{in_key}"
            setattr(
                self,
                buffer_name,
                torch.nn.parameter.UninitializedBuffer(
                    device=torch.device("cpu"), dtype=torch.get_default_dtype()
                ),
            )

    def reset(self, tensordict: TensorDictBase) -> TensorDictBase:
        """Resets _buffers."""
        # Non-batched environments
        if len(tensordict.batch_size) < 1 or tensordict.batch_size[0] == 1:
            for in_key in self.in_keys:
                buffer_name = f"_maxpool_buffer_{in_key}"
                buffer = getattr(self, buffer_name)
                if isinstance(buffer, torch.nn.parameter.UninitializedBuffer):
                    continue
                buffer.fill_(0.0)

        # Batched environments
        else:
            _reset = tensordict.get(
                "_reset",
                torch.ones(
                    self.parent.done_spec.shape
                    if self.parent
                    else tensordict.batch_size,
                    dtype=torch.bool,
                    device=tensordict.device,
                ),
            )
            for in_key in self.in_keys:
                buffer_name = f"_maxpool_buffer_{in_key}"
                buffer = getattr(self, buffer_name)
                if isinstance(buffer, torch.nn.parameter.UninitializedBuffer):
                    continue
                _reset = _reset.sum(
                    tuple(range(tensordict.batch_dims, _reset.ndim)), dtype=torch.bool
                )
                buffer[:, _reset] = 0.0

        return tensordict

    def _make_missing_buffer(self, data, buffer_name):
        buffer = getattr(self, buffer_name)
        buffer.materialize((self.buffer_size,) + data.shape)
        buffer = buffer.to(data.dtype).to(data.device).zero_()
        setattr(self, buffer_name, buffer)

    def _call(self, tensordict: TensorDictBase) -> TensorDictBase:
        """Update the episode tensordict with max pooled keys."""
        for in_key, out_key in zip(self.in_keys, self.out_keys):
            # Lazy init of buffers
            buffer_name = f"_maxpool_buffer_{in_key}"
            buffer = getattr(self, buffer_name)
            if isinstance(buffer, torch.nn.parameter.UninitializedBuffer):
                data = tensordict[in_key]
                self._make_missing_buffer(data, buffer_name)
            # shift obs 1 position to the right
            buffer.copy_(torch.roll(buffer, shifts=1, dims=0))
            # add new obs
            buffer[0].copy_(tensordict[in_key])
            # apply max pooling
            pooled_tensor, _ = buffer.max(dim=0)
            # add to tensordict
            tensordict.set(out_key, pooled_tensor)

        return tensordict

    @_apply_to_composite
    def transform_observation_spec(self, observation_spec: TensorSpec) -> TensorSpec:
        return observation_spec

    def forward(self, tensordict: TensorDictBase) -> TensorDictBase:
        raise NotImplementedError(
            "TimeMaxPool cannot be called independently, only its step and reset methods "
            "are functional. The reason for this is that it is hard to consider using "
            "TimeMaxPool with non-sequential data, such as those collected by a replay buffer "
            "or a dataset. If you need TimeMaxPool to work on a batch of sequential data "
            "(ie as LSTM would work over a whole sequence of data), file an issue on "
            "TorchRL requesting that feature."
        )


class RandomCropTensorDict(Transform):
    """A trajectory sub-sampler for ReplayBuffer and modules.

    Gathers a sub-sequence of a defined length along the last dimension of the input
    tensordict.
    This can be used to get cropped trajectories from trajectories sampled
    from a ReplayBuffer.

    This transform is primarily designed to be used with replay buffers and modules.
    Currently, it cannot be used as an environment transform.
    Do not hesitate to request for this behaviour through an issue if this is
    desired.

    Args:
        sub_seq_len (int): the length of the sub-trajectory to sample
        sample_dim (int, optional): the dimension along which the cropping
            should occur. Negative dimensions should be preferred to make
            the transform robust to tensordicts of varying batch dimensions.
            Defaults to -1 (the default time dimension in TorchRL).
        mask_key (NestedKey): If provided, this represents the mask key to be looked
            for when doing the sampling. If provided, it only valid elements will
            be returned. It is assumed that the mask is a boolean tensor with
            first True values and then False values, not mixed together.
            :class:`RandomCropTensorDict` will NOT check that this is respected
            hence any error caused by an improper mask risks to go unnoticed.
            Defaults: None (no mask key).
    """

    def __init__(
        self,
        sub_seq_len: int,
        sample_dim: int = -1,
        mask_key: Optional[NestedKey] = None,
    ):
        self.sub_seq_len = sub_seq_len
        if sample_dim > 0:
            warnings.warn(
                "A positive shape has been passed to the RandomCropTensorDict "
                "constructor. This may have unexpected behaviours when the "
                "passed tensordicts have inconsistent batch dimensions. "
                "For context, by convention, TorchRL concatenates time steps "
                "along the last dimension of the tensordict."
            )
        self.sample_dim = sample_dim
        self.mask_key = mask_key
        super().__init__([])

    def forward(self, tensordict: TensorDictBase) -> TensorDictBase:
        shape = tensordict.shape
        dim = self.sample_dim
        # shape must have at least one dimension
        if not len(shape):
            raise RuntimeError(
                "Cannot sub-sample from a tensordict with an empty shape."
            )
        if shape[dim] < self.sub_seq_len:
            raise RuntimeError(
                f"Cannot sample trajectories of length {self.sub_seq_len} along"
                f" dimension {dim} given a tensordict of shape "
                f"{tensordict.shape}. Consider reducing the sub_seq_len "
                f"parameter or increase sample length."
            )
        max_idx_0 = shape[dim] - self.sub_seq_len
        idx_shape = list(tensordict.shape)
        idx_shape[dim] = 1
        device = tensordict.device
        if device is None:
            device = torch.device("cpu")
        if self.mask_key is None or self.mask_key not in tensordict.keys(
            isinstance(self.mask_key, tuple)
        ):
            idx_0 = torch.randint(max_idx_0, idx_shape, device=device)
        else:
            # get the traj length for each entry
            mask = tensordict.get(self.mask_key)
            if mask.shape != tensordict.shape:
                raise ValueError(
                    "Expected a mask of the same shape as the tensordict. Got "
                    f"mask.shape={mask.shape} and tensordict.shape="
                    f"{tensordict.shape} instead."
                )
            traj_lengths = mask.cumsum(self.sample_dim).max(self.sample_dim, True)[0]
            if (traj_lengths < self.sub_seq_len).any():
                raise RuntimeError(
                    f"Cannot sample trajectories of length {self.sub_seq_len} when the minimum "
                    f"trajectory length is {traj_lengths.min()}."
                )
            # take a random number between 0 and traj_lengths - self.sub_seq_len
            idx_0 = (
                torch.rand(idx_shape, device=device) * (traj_lengths - self.sub_seq_len)
            ).to(torch.long)
        arange = torch.arange(self.sub_seq_len, device=idx_0.device)
        arange_shape = [1 for _ in range(tensordict.ndimension())]
        arange_shape[dim] = len(arange)
        arange = arange.view(arange_shape)
        idx = idx_0 + arange
        return tensordict.gather(dim=self.sample_dim, index=idx)


class InitTracker(Transform):
    """Reset tracker.

    This transform populates the step/reset tensordict with a reset tracker entry
    that is set to ``True`` whenever :meth:`~.reset` is called.

    Args:
         init_key (NestedKey, optional): the key to be used for the tracker entry.

    Examples:
        >>> from torchrl.envs.libs.gym import GymEnv
        >>> env = TransformedEnv(GymEnv("Pendulum-v1"), InitTracker())
        >>> td = env.reset()
        >>> print(td["is_init"])
        tensor(True)
        >>> td = env.rand_step(td)
        >>> print(td["next", "is_init"])
        tensor(False)

    """

    def __init__(self, init_key: NestedKey = "is_init"):
        super().__init__(in_keys=[], out_keys=[init_key])

    def _call(self, tensordict: TensorDictBase) -> TensorDictBase:
        if self.out_keys[0] not in tensordict.keys(True, True):
            device = tensordict.device
            if device is None:
                device = torch.device("cpu")
            tensordict.set(
                self.out_keys[0],
                torch.zeros(
                    self.parent.done_spec.shape, device=device, dtype=torch.bool
                ),
            )
        return tensordict

    def reset(self, tensordict: TensorDictBase) -> TensorDictBase:
        device = tensordict.device
        if device is None:
            device = torch.device("cpu")
        _reset = tensordict.get("_reset", None)
        if _reset is None:
            tensordict.set(
                self.out_keys[0],
                torch.ones(
                    self.parent.done_spec.shape,
                    device=device,
                    dtype=torch.bool,
                ),
            )
        else:
            tensordict.set(self.out_keys[0], _reset.clone())
        return tensordict

    def transform_observation_spec(self, observation_spec: TensorSpec) -> TensorSpec:
        observation_spec[self.out_keys[0]] = DiscreteTensorSpec(
            2,
            dtype=torch.bool,
            device=self.parent.device,
            shape=self.parent.done_spec.shape,
        )
        return observation_spec

    def forward(self, tensordict: TensorDictBase) -> TensorDictBase:
        raise NotImplementedError(
            FORWARD_NOT_IMPLEMENTED.format(self.__class__.__name__)
        )


class RenameTransform(Transform):
    """A transform to rename entries in the output tensordict.

    Args:
        in_keys (sequence of NestedKey): the entries to rename
        out_keys (sequence of NestedKey): the name of the entries after renaming.
        in_keys_inv (sequence of NestedKey, optional): the entries to rename before
            passing the input tensordict to :meth:`EnvBase._step`.
        out_keys_inv (sequence of NestedKey, optional): the names of the renamed
            entries passed to :meth:`EnvBase._step`.
        create_copy (bool, optional): if ``True``, the entries will be copied
            with a different name rather than being renamed. This allows for
            renaming immutable entries such as ``"reward"`` and ``"done"``.

    Examples:
        >>> from torchrl.envs.libs.gym import GymEnv
        >>> env = TransformedEnv(
        ...     GymEnv("Pendulum-v1"),
        ...     RenameTransform(["observation", ], ["stuff",], create_copy=False),
        ... )
        >>> tensordict = env.rollout(3)
        >>> print(tensordict)
        TensorDict(
            fields={
                action: Tensor(shape=torch.Size([3, 1]), device=cpu, dtype=torch.float32, is_shared=False),
                done: Tensor(shape=torch.Size([3, 1]), device=cpu, dtype=torch.bool, is_shared=False),
                next: TensorDict(
                    fields={
                        done: Tensor(shape=torch.Size([3, 1]), device=cpu, dtype=torch.bool, is_shared=False),
                        reward: Tensor(shape=torch.Size([3, 1]), device=cpu, dtype=torch.float32, is_shared=False),
                        stuff: Tensor(shape=torch.Size([3, 3]), device=cpu, dtype=torch.float32, is_shared=False)},
                    batch_size=torch.Size([3]),
                    device=cpu,
                    is_shared=False),
                stuff: Tensor(shape=torch.Size([3, 3]), device=cpu, dtype=torch.float32, is_shared=False)},
            batch_size=torch.Size([3]),
            device=cpu,
            is_shared=False)
        >>> # if the output is also an input, we need to rename if both ways:
        >>> from torchrl.envs.libs.brax import BraxEnv
        >>> env = TransformedEnv(
        ...     BraxEnv("fast"),
        ...     RenameTransform(["state"], ["newname"], ["state"], ["newname"])
        ... )
        >>> _ = env.set_seed(1)
        >>> tensordict = env.rollout(3)
        >>> assert "newname" in tensordict.keys()
        >>> assert "state" not in tensordict.keys()

    """

    def __init__(
        self, in_keys, out_keys, in_keys_inv=None, out_keys_inv=None, create_copy=False
    ):
        if "done" in in_keys and not create_copy:
            raise ValueError(
                "Renaming 'done' is not allowed. Set `create_copy` to `True` "
                "to create a copy of the done state."
            )
        if "reward" in in_keys and not create_copy:
            raise ValueError(
                "Renaming 'reward' is not allowed. Set `create_copy` to `True` "
                "to create a copy of the reward entry."
            )
        if in_keys_inv is None:
            in_keys_inv = []
        if out_keys_inv is None:
            out_keys_inv = copy(in_keys_inv)
        self.create_copy = create_copy
        super().__init__(in_keys, out_keys, in_keys_inv, out_keys_inv)
        if len(self.in_keys) != len(self.out_keys):
            raise ValueError(
                f"The number of in_keys ({len(self.in_keys)}) should match the number of out_keys ({len(self.out_keys)})."
            )
        if len(self.in_keys_inv) != len(self.out_keys_inv):
            raise ValueError(
                f"The number of in_keys_inv ({len(self.in_keys_inv)}) should match the number of out_keys_inv ({len(self.out_keys)})."
            )
        if len(set(out_keys).intersection(in_keys)):
            raise ValueError(
                f"Cannot have matching in and out_keys because order is unclear. "
                f"Please use separated transforms. "
                f"Got in_keys={in_keys} and out_keys={out_keys}."
            )

    def _call(self, tensordict: TensorDictBase) -> TensorDictBase:
        if self.create_copy:
            out = tensordict.select(*self.in_keys)
            for in_key, out_key in zip(self.in_keys, self.out_keys):
                out.rename_key_(in_key, out_key)
            tensordict = tensordict.update(out)
        else:
            for in_key, out_key in zip(self.in_keys, self.out_keys):
                tensordict.rename_key_(in_key, out_key)
        return tensordict

    forward = _call

    def _inv_call(self, tensordict: TensorDictBase) -> TensorDictBase:
        # no in-place modif
        if self.create_copy:
            out = tensordict.select(*self.out_keys_inv)
            for in_key, out_key in zip(self.in_keys_inv, self.out_keys_inv):
                out.rename_key_(out_key, in_key)
            tensordict = tensordict.update(out)
        else:
            for in_key, out_key in zip(self.in_keys_inv, self.out_keys_inv):
                tensordict.rename_key_(out_key, in_key)
        return tensordict

    def transform_output_spec(self, output_spec: CompositeSpec) -> CompositeSpec:
        # we need to check whether there are special keys
        output_spec = output_spec.clone()
        if "done" in self.in_keys:
            for i, out_key in enumerate(self.out_keys):  # noqa: B007
                if self.in_keys[i] == "done":
                    break
            else:
                raise RuntimeError("Expected one key to be 'done'")
            output_spec["_observation_spec"][out_key] = output_spec[
                "_done_spec"
            ].clone()
        if "reward" in self.in_keys:
            for i, out_key in enumerate(self.out_keys):  # noqa: B007
                if self.in_keys[i] == "reward":
                    break
            else:
                raise RuntimeError("Expected one key to be 'reward'")
            output_spec["_observation_spec"][out_key] = output_spec[
                "_reward_spec"
            ].clone()
        for in_key, out_key in zip(self.in_keys, self.out_keys):
            if in_key in ("reward", "done"):
                continue
            if out_key in ("done", "reward"):
                output_spec[out_key] = output_spec["_observation_spec"][in_key].clone()
            else:
                output_spec["_observation_spec"][out_key] = output_spec[
                    "_observation_spec"
                ][in_key].clone()
            if not self.create_copy:
                del output_spec["_observation_spec"][in_key]
        return output_spec

    def transform_input_spec(self, input_spec: CompositeSpec) -> CompositeSpec:
        # we need to check whether there are special keys
        input_spec = input_spec.clone()
        for in_key, out_key in zip(self.in_keys_inv, self.out_keys_inv):
            in_key = (in_key,) if not isinstance(in_key, tuple) else in_key
            out_key = (out_key,) if not isinstance(out_key, tuple) else out_key
            input_spec[("_state_spec", *out_key)] = input_spec[
                ("_state_spec", *in_key)
            ].clone()
            if not self.create_copy:
                del input_spec[("_state_spec", *in_key)]
        return input_spec


class Reward2GoTransform(Transform):
    """Calculates the reward to go based on the episode reward and a discount factor.

    As the :class:`~.Reward2GoTransform` is only an inverse transform the ``in_keys`` will be directly used for the ``in_keys_inv``.
    The reward-to-go can be only calculated once the episode is finished. Therefore, the transform should be applied to the replay buffer
    and not to the collector.

    Args:
        in_keys (sequence of NestedKey): the entries to rename. Defaults to
            ``("next", "reward")`` if none is provided.
        out_keys (sequence of NestedKey): the entries to rename. Defaults to
            the values of ``in_keys`` if none is provided.
        gamma (float or torch.Tensor): the discount factor. Defaults to 1.0.

    Examples:
        >>> # Using this transform as part of a replay buffer
        >>> from torchrl.data import ReplayBuffer, LazyTensorStorage
        >>> torch.manual_seed(0)
        >>> r2g = Reward2GoTransform(gamma=0.99, out_keys=["reward_to_go"])
        >>> rb = ReplayBuffer(storage=LazyTensorStorage(100), transform=r2g)
        >>> batch, timesteps = 4, 5
        >>> done = torch.zeros(batch, timesteps, 1, dtype=torch.bool)
        >>> for i in range(batch):
        ...     while not done[i].any():
        ...         done[i] = done[i].bernoulli_(0.1)
        >>> reward = torch.ones(batch, timesteps, 1)
        >>> td = TensorDict(
        ...     {"next": {"done": done, "reward": reward}},
        ...     [batch, timesteps],
        ... )
        >>> rb.extend(td)
        >>> sample = rb.sample(1)
        >>> print(sample["next", "reward"])
        tensor([[[1.],
                 [1.],
                 [1.],
                 [1.],
                 [1.]]])
        >>> print(sample["reward_to_go"])
        tensor([[[4.9010],
                 [3.9404],
                 [2.9701],
                 [1.9900],
                 [1.0000]]])

    One can also use this transform directly with a collector: make sure to
    append the `inv` method of the transform.

    Examples:
        >>> from torchrl.collectors import SyncDataCollector, RandomPolicy
        >>> from torchrl.envs.libs.gym import GymEnv
        >>> t = Reward2GoTransform(gamma=0.99, out_keys=["reward_to_go"])
        >>> env = GymEnv("Pendulum-v1")
        >>> collector = SyncDataCollector(
        ...     env,
        ...     RandomPolicy(env.action_spec),
        ...     frames_per_batch=200,
        ...     total_frames=-1,
        ...     postproc=t.inv
        ... )
        >>> for data in collector:
        ...     break
        >>> print(data)
        TensorDict(
            fields={
                action: Tensor(shape=torch.Size([200, 1]), device=cpu, dtype=torch.float32, is_shared=False),
                collector: TensorDict(
                    fields={
                        traj_ids: Tensor(shape=torch.Size([200]), device=cpu, dtype=torch.int64, is_shared=False)},
                    batch_size=torch.Size([200]),
                    device=cpu,
                    is_shared=False),
                done: Tensor(shape=torch.Size([200, 1]), device=cpu, dtype=torch.bool, is_shared=False),
                next: TensorDict(
                    fields={
                        done: Tensor(shape=torch.Size([200, 1]), device=cpu, dtype=torch.bool, is_shared=False),
                        observation: Tensor(shape=torch.Size([200, 3]), device=cpu, dtype=torch.float32, is_shared=False),
                        reward: Tensor(shape=torch.Size([200, 1]), device=cpu, dtype=torch.float32, is_shared=False)},
                    batch_size=torch.Size([200]),
                    device=cpu,
                    is_shared=False),
                observation: Tensor(shape=torch.Size([200, 3]), device=cpu, dtype=torch.float32, is_shared=False),
                reward: Tensor(shape=torch.Size([200, 1]), device=cpu, dtype=torch.float32, is_shared=False),
                reward_to_go: Tensor(shape=torch.Size([200, 1]), device=cpu, dtype=torch.float32, is_shared=False)},
            batch_size=torch.Size([200]),
            device=cpu,
            is_shared=False)

    Using this transform as part of an env will raise an exception

    Examples:
        >>> t = Reward2GoTransform(gamma=0.99)
        >>> TransformedEnv(GymEnv("Pendulum-v1"), t)  # crashes

    """

    ENV_ERR = (
        "The Reward2GoTransform is only an inverse transform and can "
        "only be applied to the replay buffer and not to the collector or the environment."
    )

    def __init__(
        self,
        gamma: Optional[Union[float, torch.Tensor]] = 1.0,
        in_keys: Optional[Sequence[NestedKey]] = None,
        out_keys: Optional[Sequence[NestedKey]] = None,
    ):
        if in_keys is None:
            in_keys = [("next", "reward")]
        if out_keys is None:
            out_keys = deepcopy(in_keys)
        # out_keys = ["reward_to_go"]
        super().__init__(
            in_keys=in_keys,
            in_keys_inv=in_keys,
            out_keys_inv=out_keys,
        )

        if not isinstance(gamma, torch.Tensor):
            gamma = torch.tensor(gamma)

        self.register_buffer("gamma", gamma)

    def _inv_call(self, tensordict: TensorDictBase) -> TensorDictBase:
        done_key = self.parent.done_key if self.parent else "done"
        done = tensordict.get(("next", done_key))
        truncated = tensordict.get(("next", "truncated"), None)
        if truncated is not None:
            done_or_truncated = done | truncated
        else:
            done_or_truncated = done
        if not done_or_truncated.any(-2).all():
            raise RuntimeError(
                "No episode ends found to calculate the reward to go. Make sure that the number of frames_per_batch is larger than number of steps per episode."
            )
        found = False
        for in_key, out_key in zip(self.in_keys_inv, self.out_keys_inv):
            if in_key in tensordict.keys(include_nested=True):
                found = True
                item = self._inv_apply_transform(
                    tensordict.get(in_key), done_or_truncated
                )
                tensordict.set(
                    out_key,
                    item,
                )
        if not found:
            raise KeyError(f"Could not find any of the input keys {self.in_keys}.")
        return tensordict

    def forward(self, tensordict: TensorDictBase) -> TensorDictBase:
        return tensordict

    def _call(self, tensordict: TensorDictBase) -> TensorDictBase:
        raise ValueError(self.ENV_ERR)

    def _inv_apply_transform(
        self, reward: torch.Tensor, done: torch.Tensor
    ) -> torch.Tensor:
        return reward2go(reward, done, self.gamma)

    def set_container(self, container):
        if isinstance(container, EnvBase) or container.parent is not None:
            raise ValueError(self.ENV_ERR)<|MERGE_RESOLUTION|>--- conflicted
+++ resolved
@@ -3740,14 +3740,7 @@
                 done = self._get_done(tensordict)
             step_count = torch.zeros_like(done, dtype=torch.int64)
         step_count = torch.where(~_reset, step_count, 0)
-<<<<<<< HEAD
-        tensordict.set(
-            self.step_count_key,
-            step_count,
-        )
-=======
         tensordict.set(self.step_count_key, step_count)
->>>>>>> 86770697
         if self.max_steps is not None:
             truncated = step_count >= self.max_steps
             tensordict.set(self.truncated_key, truncated)
